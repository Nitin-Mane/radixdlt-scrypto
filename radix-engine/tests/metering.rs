#[rustfmt::skip]
pub mod test_runner;

<<<<<<< HEAD
use radix_engine::ledger::*;
use radix_engine::transaction::*;
use radix_engine::wasm::default_wasm_engine;
use radix_engine::wasm::InvokeError;
=======
use radix_engine::{
    ledger::InMemorySubstateStore,
    transaction::{NonceProvider, TransactionBuilder, TransactionExecutor},
    wasm::InvokeError,
};
>>>>>>> dc460086
use scrypto::call_data;
use test_runner::wat2wasm;

#[test]
fn test_loop() {
<<<<<<< HEAD
    let mut substate_store = InMemorySubstateStore::new();
    let mut wasm_engine = default_wasm_engine();
    let mut executor = TransactionExecutor::new(&mut substate_store, &mut wasm_engine, true);
    let package = executor
        .publish_package(&compile_package!(format!("./tests/{}", "metering")))
        .unwrap();
=======
    // Arrange
    let mut substate_store = InMemorySubstateStore::with_bootstrap();
    let mut executor = TransactionExecutor::new(&mut substate_store, true);
>>>>>>> dc460086

    // Act
    let code = wat2wasm(&include_str!("wasm/loop.wat").replace("${n}", "2000"));
    let package_address = executor
        .publish_package(code)
        .expect("Failed to publish package");
    let transaction = TransactionBuilder::new()
        .call_function(package_address, "Test", call_data!(f()))
        .build(executor.get_nonce([]))
        .sign([]);
    let receipt = executor
        .validate_and_execute(&transaction)
        .expect("Failed to execute transaction");

    // Assert
    receipt.result.expect("It should work")
}

#[test]
fn test_loop_out_of_tbd() {
<<<<<<< HEAD
    let mut substate_store = InMemorySubstateStore::new();
    let mut wasm_engine = default_wasm_engine();
    let mut executor = TransactionExecutor::new(&mut substate_store, &mut wasm_engine, true);
    let package = executor
        .publish_package(&compile_package!(format!("./tests/{}", "metering")))
        .unwrap();
=======
    // Arrange
    let mut substate_store = InMemorySubstateStore::with_bootstrap();
    let mut executor = TransactionExecutor::new(&mut substate_store, true);

    // Act
    let code = wat2wasm(&include_str!("wasm/loop.wat").replace("${n}", "2000000"));
    let package_address = executor
        .publish_package(code)
        .expect("Failed to publish package");
    let transaction = TransactionBuilder::new()
        .call_function(package_address, "Test", call_data!(f()))
        .build(executor.get_nonce([]))
        .sign([]);
    let receipt = executor
        .validate_and_execute(&transaction)
        .expect("Failed to execute transaction");

    // Assert
    assert_invoke_error!(receipt.result, InvokeError::OutOfTbd { .. })
}

#[test]
fn test_recursion() {
    // Arrange
    let mut substate_store = InMemorySubstateStore::with_bootstrap();
    let mut executor = TransactionExecutor::new(&mut substate_store, true);

    // Act
    // In this test case, each call frame costs 4 stack units
    let code = wat2wasm(&include_str!("wasm/recursion.wat").replace("${n}", "128"));
    let package_address = executor
        .publish_package(code)
        .expect("Failed to publish package");
    let transaction = TransactionBuilder::new()
        .call_function(package_address, "Test", call_data!(f()))
        .build(executor.get_nonce([]))
        .sign([]);
    let receipt = executor
        .validate_and_execute(&transaction)
        .expect("Failed to execute transaction");

    // Assert
    receipt.result.expect("It should work")
}

#[test]
fn test_recursion_stack_overflow() {
    // Arrange
    let mut substate_store = InMemorySubstateStore::with_bootstrap();
    let mut executor = TransactionExecutor::new(&mut substate_store, true);
>>>>>>> dc460086

    // Act
    let code = wat2wasm(&include_str!("wasm/recursion.wat").replace("${n}", "129"));
    let package_address = executor
        .publish_package(code)
        .expect("Failed to publish package");
    let transaction = TransactionBuilder::new()
        .call_function(package_address, "Test", call_data!(f()))
        .build(executor.get_nonce([]))
        .sign([]);
    let receipt = executor
        .validate_and_execute(&transaction)
        .expect("Failed to execute transaction");

    // Assert
    assert_invoke_error!(receipt.result, InvokeError::WasmError { .. })
}

#[test]
fn test_grow_memory() {
    // Arrange
    let mut substate_store = InMemorySubstateStore::with_bootstrap();
    let mut executor = TransactionExecutor::new(&mut substate_store, true);

    // Act
    let code = wat2wasm(&include_str!("wasm/memory.wat").replace("${n}", "99999"));
    let package_address = executor
        .publish_package(code)
        .expect("Failed to publish package");
    let transaction = TransactionBuilder::new()
        .call_function(package_address, "Test", call_data!(f()))
        .build(executor.get_nonce([]))
        .sign([]);
    let receipt = executor
        .validate_and_execute(&transaction)
        .expect("Failed to execute transaction");

    // Assert
    receipt.result.expect("It should work")
}

#[test]
fn test_grow_memory_out_of_tbd() {
    // Arrange
    let mut substate_store = InMemorySubstateStore::with_bootstrap();
    let mut executor = TransactionExecutor::new(&mut substate_store, true);

    // Act
    let code = wat2wasm(&include_str!("wasm/memory.wat").replace("${n}", "100000"));
    let package_address = executor
        .publish_package(code)
        .expect("Failed to publish package");
    let transaction = TransactionBuilder::new()
        .call_function(package_address, "Test", call_data!(f()))
        .build(executor.get_nonce([]))
        .sign([]);
    let receipt = executor
        .validate_and_execute(&transaction)
        .expect("Failed to execute transaction");

    // Assert
    assert_invoke_error!(receipt.result, InvokeError::OutOfTbd { .. })
}<|MERGE_RESOLUTION|>--- conflicted
+++ resolved
@@ -1,35 +1,20 @@
 #[rustfmt::skip]
 pub mod test_runner;
 
-<<<<<<< HEAD
-use radix_engine::ledger::*;
-use radix_engine::transaction::*;
-use radix_engine::wasm::default_wasm_engine;
-use radix_engine::wasm::InvokeError;
-=======
 use radix_engine::{
     ledger::InMemorySubstateStore,
     transaction::{NonceProvider, TransactionBuilder, TransactionExecutor},
-    wasm::InvokeError,
+    wasm::{default_wasm_engine, InvokeError},
 };
->>>>>>> dc460086
 use scrypto::call_data;
 use test_runner::wat2wasm;
 
 #[test]
 fn test_loop() {
-<<<<<<< HEAD
+    // Arrange
     let mut substate_store = InMemorySubstateStore::new();
     let mut wasm_engine = default_wasm_engine();
     let mut executor = TransactionExecutor::new(&mut substate_store, &mut wasm_engine, true);
-    let package = executor
-        .publish_package(&compile_package!(format!("./tests/{}", "metering")))
-        .unwrap();
-=======
-    // Arrange
-    let mut substate_store = InMemorySubstateStore::with_bootstrap();
-    let mut executor = TransactionExecutor::new(&mut substate_store, true);
->>>>>>> dc460086
 
     // Act
     let code = wat2wasm(&include_str!("wasm/loop.wat").replace("${n}", "2000"));
@@ -50,17 +35,10 @@
 
 #[test]
 fn test_loop_out_of_tbd() {
-<<<<<<< HEAD
+    // Arrange
     let mut substate_store = InMemorySubstateStore::new();
     let mut wasm_engine = default_wasm_engine();
     let mut executor = TransactionExecutor::new(&mut substate_store, &mut wasm_engine, true);
-    let package = executor
-        .publish_package(&compile_package!(format!("./tests/{}", "metering")))
-        .unwrap();
-=======
-    // Arrange
-    let mut substate_store = InMemorySubstateStore::with_bootstrap();
-    let mut executor = TransactionExecutor::new(&mut substate_store, true);
 
     // Act
     let code = wat2wasm(&include_str!("wasm/loop.wat").replace("${n}", "2000000"));
@@ -82,8 +60,9 @@
 #[test]
 fn test_recursion() {
     // Arrange
-    let mut substate_store = InMemorySubstateStore::with_bootstrap();
-    let mut executor = TransactionExecutor::new(&mut substate_store, true);
+    let mut substate_store = InMemorySubstateStore::new();
+    let mut wasm_engine = default_wasm_engine();
+    let mut executor = TransactionExecutor::new(&mut substate_store, &mut wasm_engine, true);
 
     // Act
     // In this test case, each call frame costs 4 stack units
@@ -106,9 +85,9 @@
 #[test]
 fn test_recursion_stack_overflow() {
     // Arrange
-    let mut substate_store = InMemorySubstateStore::with_bootstrap();
-    let mut executor = TransactionExecutor::new(&mut substate_store, true);
->>>>>>> dc460086
+    let mut substate_store = InMemorySubstateStore::new();
+    let mut wasm_engine = default_wasm_engine();
+    let mut executor = TransactionExecutor::new(&mut substate_store, &mut wasm_engine, true);
 
     // Act
     let code = wat2wasm(&include_str!("wasm/recursion.wat").replace("${n}", "129"));
@@ -130,8 +109,9 @@
 #[test]
 fn test_grow_memory() {
     // Arrange
-    let mut substate_store = InMemorySubstateStore::with_bootstrap();
-    let mut executor = TransactionExecutor::new(&mut substate_store, true);
+    let mut substate_store = InMemorySubstateStore::new();
+    let mut wasm_engine = default_wasm_engine();
+    let mut executor = TransactionExecutor::new(&mut substate_store, &mut wasm_engine, true);
 
     // Act
     let code = wat2wasm(&include_str!("wasm/memory.wat").replace("${n}", "99999"));
@@ -153,8 +133,9 @@
 #[test]
 fn test_grow_memory_out_of_tbd() {
     // Arrange
-    let mut substate_store = InMemorySubstateStore::with_bootstrap();
-    let mut executor = TransactionExecutor::new(&mut substate_store, true);
+    let mut substate_store = InMemorySubstateStore::new();
+    let mut wasm_engine = default_wasm_engine();
+    let mut executor = TransactionExecutor::new(&mut substate_store, &mut wasm_engine, true);
 
     // Act
     let code = wat2wasm(&include_str!("wasm/memory.wat").replace("${n}", "100000"));
