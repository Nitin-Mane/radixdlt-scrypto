use scrypto::prelude::*;

#[derive(NonFungibleData)]
pub struct Sandwich {
    pub name: String,
    #[scrypto(mutable)]
    pub available: bool,
}

blueprint! {
    struct ResourceCreator {}

    impl ResourceCreator {
        pub fn create_restricted_transfer(badge_resource_address: ResourceAddress) -> Bucket {
            ResourceBuilder::new_fungible()
                .divisibility(0)
<<<<<<< HEAD
                .restrict_withdraw(method_auth!(require(badge_resource_address)))
=======
                .auth(TakeFromVault, auth!(require(badge_resource_address)))
>>>>>>> ccbd024f
                .initial_supply(5)
        }

        pub fn create_restricted_mint(badge_resource_address: ResourceAddress) -> Bucket {
            ResourceBuilder::new_fungible()
                .divisibility(0)
<<<<<<< HEAD
                .mintable(method_auth!(require(badge_resource_address)))
=======
                .auth(Mint, auth!(require(badge_resource_address)))
>>>>>>> ccbd024f
                .initial_supply(5)
        }

        pub fn create_restricted_burn(badge_resource_address: ResourceAddress) -> Bucket {
            ResourceBuilder::new_fungible()
                .divisibility(0)
<<<<<<< HEAD
                .burnable(method_auth!(require(badge_resource_address)))
=======
                .auth(Burn, auth!(require(badge_resource_address)))
>>>>>>> ccbd024f
                .initial_supply(5)
        }

        pub fn create_non_fungible_fixed() -> Bucket {
            ResourceBuilder::new_non_fungible()
                .metadata("name", "Katz's Sandwiches")
                .initial_supply([
                    (
                        NonFungibleId::from_u32(1),
                        Sandwich {
                            name: "One".to_owned(),
                            available: true,
                        },
                    ),
                    (
                        NonFungibleId::from_u32(2),
                        Sandwich {
                            name: "Two".to_owned(),
                            available: true,
                        },
                    ),
                    (
                        NonFungibleId::from_u32(3),
                        Sandwich {
                            name: "Three".to_owned(),
                            available: true,
                        },
                    ),
                ])
        }

        pub fn create_fungible_fixed(amount: Decimal, divisibility: u8) -> Bucket {
            ResourceBuilder::new_fungible()
                .divisibility(divisibility)
                .metadata("name", "SUPER TOKEN")
                .initial_supply(amount)
        }
    }
}<|MERGE_RESOLUTION|>--- conflicted
+++ resolved
@@ -14,33 +14,21 @@
         pub fn create_restricted_transfer(badge_resource_address: ResourceAddress) -> Bucket {
             ResourceBuilder::new_fungible()
                 .divisibility(0)
-<<<<<<< HEAD
-                .restrict_withdraw(method_auth!(require(badge_resource_address)))
-=======
-                .auth(TakeFromVault, auth!(require(badge_resource_address)))
->>>>>>> ccbd024f
+                .restrict_withdraw(auth!(require(badge_resource_address)))
                 .initial_supply(5)
         }
 
         pub fn create_restricted_mint(badge_resource_address: ResourceAddress) -> Bucket {
             ResourceBuilder::new_fungible()
                 .divisibility(0)
-<<<<<<< HEAD
-                .mintable(method_auth!(require(badge_resource_address)))
-=======
-                .auth(Mint, auth!(require(badge_resource_address)))
->>>>>>> ccbd024f
+                .mintable(auth!(require(badge_resource_address)))
                 .initial_supply(5)
         }
 
         pub fn create_restricted_burn(badge_resource_address: ResourceAddress) -> Bucket {
             ResourceBuilder::new_fungible()
                 .divisibility(0)
-<<<<<<< HEAD
-                .burnable(method_auth!(require(badge_resource_address)))
-=======
-                .auth(Burn, auth!(require(badge_resource_address)))
->>>>>>> ccbd024f
+                .burnable(auth!(require(badge_resource_address)))
                 .initial_supply(5)
         }
 
