use colored::*;

use sbor::*;
use scrypto::buffer::*;
use scrypto::core::{ScryptoActor,SNodeRef};
use scrypto::engine::api::*;
use scrypto::engine::types::*;
use scrypto::rust::borrow::ToOwned;
use scrypto::rust::collections::*;
use scrypto::rust::fmt;
use scrypto::rust::format;
use scrypto::rust::string::String;
use scrypto::rust::string::ToString;
use scrypto::rust::vec;
use scrypto::rust::vec::Vec;
use scrypto::values::*;
use wasmi::*;

use crate::engine::process::LazyMapState::{Committed, Uncommitted};
use crate::engine::*;
use crate::errors::*;
use crate::ledger::*;
use crate::model::*;

macro_rules! re_trace {
    ($proc:expr, $($args: expr),+) => {
        if $proc.trace {
            $proc.log(Level::Trace, format!($($args),+));
        }
    };
}

macro_rules! re_debug {
    ($proc:expr, $($args: expr),+) => {
        if $proc.trace {
            $proc.log(Level::Debug, format!($($args),+));
        }
    };
}

macro_rules! re_info {
    ($proc:expr, $($args: expr),+) => {
        if $proc.trace {
            $proc.log(Level::Info, format!($($args),+));
        }
    };
}

macro_rules! re_warn {
    ($proc:expr, $($args: expr),+) => {
        if $proc.trace {
            $proc.log(Level::Warn, format!($($args),+));
        }
    };
}

pub enum SNodeState {
    Scrypto(
        ScryptoActorInfo,
        Option<(ComponentAddress, Vec<u8>, ScryptoValue)>,
    ),
    Resource(ResourceAddress),
    Bucket(Bucket),
    Vault(VaultId),
}

/// Represents an interpreter instance.
pub struct Interpreter {
    actor: ScryptoActorInfo,
    function: String,
    args: Vec<ScryptoValue>,
    module: ModuleRef,
    memory: MemoryRef,
}


/// Qualitative states for a WASM process
#[derive(Debug)]
enum InterpreterState {
    Blueprint,
    Component {
        component_address: ComponentAddress,
        state: Vec<u8>,
        initial_loaded_object_refs: ComponentObjectRefs,
        additional_object_refs: ComponentObjectRefs,
    },
}

/// Top level state machine for a process. Empty currently only
/// refers to the initial process since it doesn't run on a wasm interpreter (yet)
#[allow(dead_code)]
struct WasmProcess {
    /// The call depth
    depth: usize,
    trace: bool,
    vm: Interpreter,
    interpreter_state: InterpreterState,
    process_owned_objects: ComponentObjects,
}

impl WasmProcess {
    fn check_resource(&self) -> bool {
        let mut success = true;

        for (vault_id, vault) in &self.process_owned_objects.vaults {
            re_warn!(self, "Dangling vault: {:?}, {:?}", vault_id, vault);
            success = false;
        }
        for (lazy_map_id, lazy_map) in &self.process_owned_objects.lazy_maps {
            re_warn!(self, "Dangling lazy map: {:?}, {:?}", lazy_map_id, lazy_map);
            success = false;
        }

        return success;
    }

    /// Logs a message to the console.
    #[allow(unused_variables)]
    pub fn log(&self, level: Level, msg: String) {
        let (l, m) = match level {
            Level::Error => ("ERROR".red(), msg.red()),
            Level::Warn => ("WARN".yellow(), msg.yellow()),
            Level::Info => ("INFO".green(), msg.green()),
            Level::Debug => ("DEBUG".cyan(), msg.cyan()),
            Level::Trace => ("TRACE".normal(), msg.normal()),
        };

        #[cfg(not(feature = "alloc"))]
        println!("{}[{:5}] {}", "  ".repeat(self.depth), l, m);
    }
}

///TODO: Remove
#[derive(Debug)]
enum LazyMapState {
    Uncommitted { root: LazyMapId },
    Committed { component_address: ComponentAddress },
}

impl<'s, S: SubstateStore> Track<'s, S> {
    fn insert_objects_into_component(
        &mut self,
        new_objects: ComponentObjects,
        component_address: ComponentAddress,
    ) {
        for (vault_id, vault) in new_objects.vaults {
            self.put_vault(component_address, vault_id, vault);
        }
        for (lazy_map_id, unclaimed) in new_objects.lazy_maps {
            for (k, v) in unclaimed.lazy_map {
                self.put_lazy_map_entry(component_address, lazy_map_id, k, v);
            }
            for (child_lazy_map_id, child_lazy_map) in unclaimed.descendent_lazy_maps {
                for (k, v) in child_lazy_map {
                    self.put_lazy_map_entry(component_address, child_lazy_map_id, k, v);
                }
            }
            for (vault_id, vault) in unclaimed.descendent_vaults {
                self.put_vault(component_address, vault_id, vault);
            }
        }
    }
}

#[derive(Debug, Copy, Clone, PartialEq, Eq)]
pub enum MoveMethod {
    AsReturn,
    AsArgument,
}

/// A process keeps track of resource movements and code execution.
pub struct Process<'r, 'l, L: SubstateStore> {
    /// The call depth
    depth: usize,
    /// Whether to show trace messages
    trace: bool,
    /// Transactional state updates
    track: &'r mut Track<'l, L>,

    /// Buckets owned by this process
    buckets: HashMap<BucketId, Bucket>,
    /// Bucket proofs
    proofs: HashMap<ProofId, Proof>,

    /// State for the given wasm process, empty only on the root process
    /// (root process cannot create components nor is a component itself)
    wasm_process_state: Option<WasmProcess>,

    /// ID allocator for buckets and proofs created within transaction.
    id_allocator: IdAllocator,
    /// Resources collected from previous returns or self.
    worktop: Worktop,
    /// Proofs collected from previous returns or self. Also used for system authorization.
    auth_zone: Vec<Proof>,
    /// The caller's auth zone
    caller_auth_zone: &'r [Proof],
}

impl<'r, 'l, L: SubstateStore> Process<'r, 'l, L> {
    /// Create a new process, which is not started.
    pub fn new(depth: usize, trace: bool, track: &'r mut Track<'l, L>) -> Self {
        Self {
            depth,
            trace,
            track,
            buckets: HashMap::new(),
            proofs: HashMap::new(),
            wasm_process_state: None,
            id_allocator: IdAllocator::new(IdSpace::Transaction),
            worktop: Worktop::new(),
            auth_zone: Vec::new(),
            caller_auth_zone: &[],
        }
    }

    fn new_bucket_id(&mut self) -> Result<BucketId, RuntimeError> {
        if self.depth == 0 {
            self.id_allocator
                .new_bucket_id()
                .map_err(RuntimeError::IdAllocatorError)
        } else {
            Ok(self.track.new_bucket_id())
        }
    }

    fn new_proof_id(&mut self) -> Result<ProofId, RuntimeError> {
        if self.depth == 0 {
            self.id_allocator
                .new_proof_id()
                .map_err(RuntimeError::IdAllocatorError)
        } else {
            Ok(self.track.new_proof_id())
        }
    }

    // (Transaction ONLY) Takes resource by amount from worktop and returns a bucket.
    pub fn take_from_worktop(
        &mut self,
        amount: Decimal,
        resource_address: ResourceAddress,
    ) -> Result<BucketId, RuntimeError> {
        re_debug!(
            self,
            "(Transaction) Taking from worktop: {}, {}",
            amount,
            resource_address
        );
        let new_bucket_id = self.new_bucket_id()?;
        let new_bucket = match self
            .worktop
            .take(amount, resource_address)
            .map_err(RuntimeError::WorktopError)?
        {
            Some(bucket) => bucket,
            None => self.new_empty_bucket(resource_address)?,
        };
        self.buckets.insert(new_bucket_id, new_bucket);
        Ok(new_bucket_id)
    }

    // (Transaction ONLY) Takes resource by non-fungible IDs from worktop and returns a bucket.
    pub fn take_non_fungibles_from_worktop(
        &mut self,
        ids: &BTreeSet<NonFungibleId>,
        resource_address: ResourceAddress,
    ) -> Result<BucketId, RuntimeError> {
        re_debug!(
            self,
            "(Transaction) Taking from worktop: {:?}, {}",
            ids,
            resource_address
        );
        let new_bucket_id = self.new_bucket_id()?;
        let new_bucket = match self
            .worktop
            .take_non_fungibles(ids, resource_address)
            .map_err(RuntimeError::WorktopError)?
        {
            Some(bucket) => bucket,
            None => self.new_empty_bucket(resource_address)?,
        };
        self.buckets.insert(new_bucket_id, new_bucket);
        Ok(new_bucket_id)
    }

    // (Transaction ONLY) Takes resource by resource address from worktop and returns a bucket.
    pub fn take_all_from_worktop(
        &mut self,
        resource_address: ResourceAddress,
    ) -> Result<BucketId, RuntimeError> {
        re_debug!(
            self,
            "(Transaction) Taking from worktop: ALL, {}",
            resource_address
        );
        let new_bucket_id = self.new_bucket_id()?;
        let new_bucket = match self
            .worktop
            .take_all(resource_address)
            .map_err(RuntimeError::WorktopError)?
        {
            Some(bucket) => bucket,
            None => self.new_empty_bucket(resource_address)?,
        };
        self.buckets.insert(new_bucket_id, new_bucket);
        Ok(new_bucket_id)
    }

    fn new_empty_bucket(
        &mut self,
        resource_address: ResourceAddress,
    ) -> Result<Bucket, RuntimeError> {
        let resource_manager = self
            .track
            .get_resource_manager(&resource_address)
            .ok_or(RuntimeError::ResourceManagerNotFound(resource_address))?;
        Ok(Bucket::new(ResourceContainer::new_empty(
            resource_address,
            resource_manager.resource_type(),
        )))
    }

    // (Transaction ONLY) Returns resource back to worktop.
    pub fn return_to_worktop(&mut self, bucket_id: BucketId) -> Result<ScryptoValue, RuntimeError> {
        re_debug!(
            self,
            "(Transaction) Returning to worktop: bucket_id = {}",
            bucket_id
        );

        let bucket = self
            .buckets
            .remove(&bucket_id)
            .ok_or(RuntimeError::BucketNotFound(bucket_id))?;
        self.worktop
            .put(bucket)
            .map_err(RuntimeError::WorktopError)?;
        Ok(ScryptoValue::from_value(&()))
    }

    // (Transaction ONLY) Assert worktop contains at least this amount.
    pub fn assert_worktop_contains(
        &mut self,
        resource_address: ResourceAddress,
    ) -> Result<ScryptoValue, RuntimeError> {
        if self.worktop.total_amount(resource_address).is_zero() {
            Err(RuntimeError::AssertionFailed)
        } else {
            Ok(ScryptoValue::from_value(&()))
        }
    }

    // (Transaction ONLY) Assert worktop contains at least this amount.
    pub fn assert_worktop_contains_by_amount(
        &mut self,
        amount: Decimal,
        resource_address: ResourceAddress,
    ) -> Result<ScryptoValue, RuntimeError> {
        if self.worktop.total_amount(resource_address) < amount {
            Err(RuntimeError::AssertionFailed)
        } else {
            Ok(ScryptoValue::from_value(&()))
        }
    }

    // (Transaction ONLY) Assert worktop contains at least this amount.
    pub fn assert_worktop_contains_by_ids(
        &mut self,
        ids: &BTreeSet<NonFungibleId>,
        resource_address: ResourceAddress,
    ) -> Result<ScryptoValue, RuntimeError> {
        if !self
            .worktop
            .total_ids(resource_address)
            .map_err(RuntimeError::WorktopError)?
            .is_superset(ids)
        {
            Err(RuntimeError::AssertionFailed)
        } else {
            Ok(ScryptoValue::from_value(&()))
        }
    }

    // Takes a proof from the auth zone.
    pub fn pop_from_auth_zone(&mut self) -> Result<ProofId, RuntimeError> {
        re_debug!(self, "Popping from auth zone");
        if self.auth_zone.is_empty() {
            return Err(RuntimeError::EmptyAuthZone);
        }

        let new_proof_id = self.new_proof_id()?;
        let proof = self.auth_zone.remove(self.auth_zone.len() - 1);
        self.proofs.insert(new_proof_id, proof);
        Ok(new_proof_id)
    }

    // Puts a proof onto the auth zone.
    pub fn push_to_auth_zone(&mut self, proof_id: ProofId) -> Result<(), RuntimeError> {
        re_debug!(self, "Pushing onto auth zone: proof_id = {}", proof_id);

        let proof = self
            .proofs
            .remove(&proof_id)
            .ok_or(RuntimeError::ProofNotFound(proof_id))?;

        if proof.is_restricted() {
            return Err(RuntimeError::CantMoveRestrictedProof(proof_id));
        }

        self.auth_zone.push(proof);
        Ok(())
    }

    // Creates a bucket proof.
    pub fn create_bucket_proof(&mut self, bucket_id: BucketId) -> Result<ProofId, RuntimeError> {
        re_debug!(self, "Creating proof: bucket_id = {}", bucket_id);

        let new_proof_id = self.new_proof_id()?;
        let bucket = self
            .buckets
            .get_mut(&bucket_id)
            .ok_or(RuntimeError::BucketNotFound(bucket_id))?;
        let new_proof = bucket
            .create_proof(ResourceContainerId::Bucket(bucket_id))
            .map_err(RuntimeError::ProofError)?;
        self.proofs.insert(new_proof_id, new_proof);

        Ok(new_proof_id)
    }

    pub fn create_bucket_proof_by_amount(
        &mut self,
        bucket_id: BucketId,
        amount: Decimal,
    ) -> Result<ProofId, RuntimeError> {
        re_debug!(self, "Creating proof: bucket_id = {}", bucket_id);

        let new_proof_id = self.new_proof_id()?;
        let bucket = self
            .buckets
            .get_mut(&bucket_id)
            .ok_or(RuntimeError::BucketNotFound(bucket_id))?;
        let new_proof = bucket
            .create_proof_by_amount(amount, ResourceContainerId::Bucket(bucket_id))
            .map_err(RuntimeError::ProofError)?;
        self.proofs.insert(new_proof_id, new_proof);

        Ok(new_proof_id)
    }

    pub fn create_bucket_proof_by_ids(
        &mut self,
        bucket_id: BucketId,
        ids: &BTreeSet<NonFungibleId>,
    ) -> Result<ProofId, RuntimeError> {
        re_debug!(self, "Creating bucket proof: bucket_id = {}", bucket_id);

        let new_proof_id = self.new_proof_id()?;
        let bucket = self
            .buckets
            .get_mut(&bucket_id)
            .ok_or(RuntimeError::BucketNotFound(bucket_id))?;
        let new_proof = bucket
            .create_proof_by_ids(ids, ResourceContainerId::Bucket(bucket_id))
            .map_err(RuntimeError::ProofError)?;
        self.proofs.insert(new_proof_id, new_proof);

        Ok(new_proof_id)
    }

    // Creates a vault proof.
    pub fn create_vault_proof(&mut self, vault_id: VaultId) -> Result<ProofId, RuntimeError> {
        re_debug!(self, "Creating vault proof: vault_id = {:?}", vault_id);

        let new_proof_id = self.new_proof_id()?;
        let vault = self.get_local_vault(&vault_id)?;
        let new_proof = vault
            .create_proof(ResourceContainerId::Vault(vault_id))
            .map_err(RuntimeError::ProofError)?;
        self.proofs.insert(new_proof_id, new_proof);

        Ok(new_proof_id)
    }

    pub fn create_vault_proof_by_amount(
        &mut self,
        vault_id: VaultId,
        amount: Decimal,
    ) -> Result<ProofId, RuntimeError> {
        re_debug!(self, "Creating vault proof: vault_id = {:?}", vault_id);

        let new_proof_id = self.new_proof_id()?;
        let vault = self.get_local_vault(&vault_id)?;
        let new_proof = vault
            .create_proof_by_amount(amount, ResourceContainerId::Vault(vault_id))
            .map_err(RuntimeError::ProofError)?;
        self.proofs.insert(new_proof_id, new_proof);

        Ok(new_proof_id)
    }

    pub fn create_vault_proof_by_ids(
        &mut self,
        vault_id: VaultId,
        ids: &BTreeSet<NonFungibleId>,
    ) -> Result<ProofId, RuntimeError> {
        re_debug!(self, "Creating vault proof: vault_id = {:?}", vault_id);

        let new_proof_id = self.new_proof_id()?;
        let vault = self.get_local_vault(&vault_id)?;
        let new_proof = vault
            .create_proof_by_ids(ids, ResourceContainerId::Vault(vault_id))
            .map_err(RuntimeError::ProofError)?;
        self.proofs.insert(new_proof_id, new_proof);

        Ok(new_proof_id)
    }

    // Creates a auth zone proof for all of the specified resource.
    pub fn create_auth_zone_proof(
        &mut self,
        resource_address: ResourceAddress,
    ) -> Result<ProofId, RuntimeError> {
        re_debug!(self, "Creating auth zone proof: ALL, {}", resource_address);

        let resource_manager = self
            .track
            .get_resource_manager(&resource_address)
            .ok_or(RuntimeError::ResourceManagerNotFound(resource_address))?;
        let resource_type = resource_manager.resource_type();

        let new_proof_id = self.new_proof_id()?;
        let new_proof = Proof::compose(&self.auth_zone, resource_address, resource_type)
            .map_err(RuntimeError::ProofError)?;
        self.proofs.insert(new_proof_id, new_proof);

        Ok(new_proof_id)
    }

    pub fn create_auth_zone_proof_by_amount(
        &mut self,
        amount: Decimal,
        resource_address: ResourceAddress,
    ) -> Result<ProofId, RuntimeError> {
        re_debug!(self, "Creating proof: {}, {}", amount, resource_address);

        let resource_manager = self
            .track
            .get_resource_manager(&resource_address)
            .ok_or(RuntimeError::ResourceManagerNotFound(resource_address))?;
        let resource_type = resource_manager.resource_type();

        let new_proof_id = self.new_proof_id()?;
        let new_proof =
            Proof::compose_by_amount(&self.auth_zone, amount, resource_address, resource_type)
                .map_err(RuntimeError::ProofError)?;
        self.proofs.insert(new_proof_id, new_proof);

        Ok(new_proof_id)
    }

    pub fn create_auth_zone_proof_by_ids(
        &mut self,
        ids: &BTreeSet<NonFungibleId>,
        resource_address: ResourceAddress,
    ) -> Result<ProofId, RuntimeError> {
        re_debug!(self, "Creating proof: {:?}, {}", ids, resource_address);

        let resource_manager = self
            .track
            .get_resource_manager(&resource_address)
            .ok_or(RuntimeError::ResourceManagerNotFound(resource_address))?;
        let resource_type = resource_manager.resource_type();

        let new_proof_id = self.new_proof_id()?;
        let new_proof =
            Proof::compose_by_ids(&self.auth_zone, ids, resource_address, resource_type)
                .map_err(RuntimeError::ProofError)?;
        self.proofs.insert(new_proof_id, new_proof);

        Ok(new_proof_id)
    }

    // Clone a proof.
    pub fn clone_proof(&mut self, proof_id: ProofId) -> Result<ProofId, RuntimeError> {
        re_debug!(self, "Cloning proof: proof_id = {}", proof_id);

        let new_proof_id = self.new_proof_id()?;
        let proof = self
            .proofs
            .get(&proof_id)
            .ok_or(RuntimeError::ProofNotFound(proof_id))?;
        let new_proof = proof.clone();
        self.proofs.insert(new_proof_id, new_proof);

        Ok(new_proof_id)
    }

    // Drop a proof.
    pub fn drop_proof(&mut self, proof_id: ProofId) -> Result<(), RuntimeError> {
        re_debug!(self, "Dropping proof: proof_id = {}", proof_id);

        let proof = self
            .proofs
            .remove(&proof_id)
            .ok_or(RuntimeError::ProofNotFound(proof_id))?;

        proof.drop();

        Ok(())
    }

    pub fn drop_all_named_proofs(&mut self) -> Result<(), RuntimeError> {
        let proof_ids: Vec<ProofId> = self.proofs.keys().cloned().collect();
        for proof_id in proof_ids {
            self.drop_proof(proof_id)?;
        }
        Ok(())
    }

    pub fn drop_all_auth_zone_proofs(&mut self) -> Result<(), RuntimeError> {
        loop {
            if let Some(proof) = self.auth_zone.pop() {
                proof.drop();
            } else {
                break;
            }
        }
        Ok(())
    }

    /// Drops all proofs owned by this process.
    pub fn drop_all_proofs(&mut self) -> Result<(), RuntimeError> {
        self.drop_all_named_proofs()?;
        self.drop_all_auth_zone_proofs()
    }

    /// (Transaction ONLY) Calls a method.
    pub fn call_method_with_all_resources(
        &mut self,
        component_address: ComponentAddress,
        method: &str,
    ) -> Result<ScryptoValue, RuntimeError> {
        re_debug!(
            self,
            "(Transaction) Calling method with all resources started"
        );

        // 1. Drop all proofs to unlock the buckets
        self.drop_all_proofs()?;

        // 2. Move collected resource to temp buckets
        for id in self.worktop.resource_addresses() {
            if let Some(bucket) = self
                .worktop
                .take_all(id)
                .map_err(RuntimeError::WorktopError)?
            {
                /*
                This is the only place that we don't follow the convention for bucket/proof ID generation.

                The reason is that the number of buckets to be created can't be determined statically, which
                makes it hard to verify transaction if we use the transaction ID allocator.
                */
                let bucket_id = self.track.new_bucket_id();
                self.buckets.insert(bucket_id, bucket);
            }
        }

        // 3. Call the method with all buckets
        let to_deposit: Vec<scrypto::resource::Bucket> = self
            .buckets
            .keys()
            .cloned()
            .map(|bucket_id| scrypto::resource::Bucket(bucket_id))
            .collect();

        let result = self.call(
            SNodeRef::Scrypto(ScryptoActor::Component(component_address)),
            method.to_owned(),
            vec![ScryptoValue::from_value(&to_deposit)]
        );

        re_debug!(
            self,
            "(Transaction) Calling method with all resources ended"
        );
        result
    }

    pub fn publish_package(&mut self, code: Vec<u8>) -> Result<PackageAddress, RuntimeError> {
        re_debug!(self, "Publishing a package");

        let package = Package::new(code).map_err(RuntimeError::WasmValidationError)?;
        let package_address = self.track.create_package(package);
        Ok(package_address)
    }

    /// (SYSTEM ONLY)  Creates a proof which references a virtual bucket
    pub fn create_virtual_proof(
        &mut self,
        bucket_id: BucketId,
        proof_id: ProofId,
        mut bucket: Bucket,
    ) -> Result<(), RuntimeError> {
        let proof = bucket
            .create_proof(ResourceContainerId::Bucket(bucket_id))
            .map_err(RuntimeError::ProofError)?;
        self.proofs.insert(proof_id, proof);
        Ok(())
    }

    /// Runs the given export within this process.
    pub fn run(
        &mut self,
        snode: SNodeState,
        function: String,
        args: Vec<ScryptoValue>,
    ) -> Result<ScryptoValue, RuntimeError> {
        #[cfg(not(feature = "alloc"))]
        let now = std::time::Instant::now();
        re_info!(self, "Run started: function = {:?}", function);

        // Execution
        let output = match snode {
            SNodeState::Scrypto(actor, component_state) => {
                let package = self.track.get_package(actor.package_address()).ok_or(
                    RuntimeError::PackageNotFound(actor.package_address().clone()),
                )?;

                if !package.contains_blueprint(actor.blueprint_name()) {
                    return Err(RuntimeError::BlueprintNotFound(
                        actor.package_address().clone(),
                        actor.blueprint_name().to_string(),
                    ));
                }

                let (module, memory) = package.load_module().unwrap();

                let (interpreter_state, args) =
                    if let Some((component_address, state, data)) = component_state {
                        let initial_loaded_object_refs = ComponentObjectRefs {
                            vault_ids: data.vault_ids.into_iter().collect(),
                            lazy_map_ids: data.lazy_map_ids.into_iter().collect(),
                        };
                        let istate = InterpreterState::Component {
                            state,
                            component_address,
                            initial_loaded_object_refs,
                            additional_object_refs: ComponentObjectRefs::new(),
                        };
                        let mut args_with_self = vec![ScryptoValue::from_value(&component_address)];
                        args_with_self.extend(args);

                        (istate, args_with_self)
                    } else {
                        (InterpreterState::Blueprint, args)
                    };

                self.wasm_process_state = Some(WasmProcess {
                    depth: self.depth,
                    trace: self.trace,
                    vm: Interpreter {
                        function,
                        args,
                        actor: actor.clone(),
                        module: module.clone(),
                        memory,
                    },
                    interpreter_state,
                    process_owned_objects: ComponentObjects::new(),
                });

                // Execution
                let result = module.invoke_export(actor.export_name(), &[], self);
                re_debug!(self, "Invoke result: {:?}", result);
                let rtn = result
                    .map_err(|e| {
                        match e.into_host_error() {
                            // Pass-through runtime errors
                            Some(host_error) => *host_error.downcast::<RuntimeError>().unwrap(),
                            None => RuntimeError::InvokeError,
                        }
                    })?
                    .ok_or(RuntimeError::NoReturnData)?;

                // Return value
                match rtn {
                    RuntimeValue::I32(ptr) => {
                        let data = self.read_return_value(ptr as u32)?;
                        self.process_return_data(&data)?;
                        Ok(data)
                    }
                    _ => {
                        return Err(RuntimeError::InvalidReturnType);
                    }
                }
            }
            SNodeState::Resource(resource_address) => {
                let maybe_bucket = self.track.resource_manager_invoke(
                    &resource_address,
                    function.as_str(),
                    args,
                )?;
                if let Some(bucket) = maybe_bucket {
                    let bucket_id = self.new_bucket_id()?;
                    self.buckets.insert(bucket_id, bucket);
                    Ok(ScryptoValue::from_value(&scrypto::resource::Bucket(
                        bucket_id,
                    )))
                } else {
                    Ok(ScryptoValue::from_value(&()))
                }
            }

            _ => Err(RuntimeError::IllegalSystemCall),
        }?;

        #[cfg(not(feature = "alloc"))]
        re_info!(
            self,
            "Run ended: time elapsed = {} ms",
            now.elapsed().as_millis()
        );
        #[cfg(feature = "alloc")]
        re_info!(self, "Run ended");

        Ok(output)
    }

    /// Calls a function/method.
    pub fn call(
        &mut self,
        snode_ref: SNodeRef,
        function: String,
        args: Vec<ScryptoValue>,
    ) -> Result<ScryptoValue, RuntimeError> {
        self.internal_call(snode_ref, function, args, false)
    }

    fn internal_call(
        &mut self,
        snode_ref: SNodeRef,
        function: String,
        args: Vec<ScryptoValue>,
        force: bool,
    ) -> Result<ScryptoValue, RuntimeError> {
        // figure out what buckets and proofs to move from this process
        let mut moving_buckets = HashMap::new();
        let mut moving_proofs = HashMap::new();
        for arg in &args {
            self.process_call_data(arg)?;
            moving_buckets.extend(self.send_buckets(&arg.bucket_ids)?);
            moving_proofs.extend(self.send_proofs(&arg.proof_ids, MoveMethod::AsArgument)?);
        }

        // Authorization and state load
        let (snode, method_auth) = match &snode_ref {
            SNodeRef::Scrypto(actor) => {
                match actor {
                    ScryptoActor::Blueprint(package_address, blueprint_name) => {
                        let export_name = format!("{}_main", blueprint_name);
                        Ok((
                            SNodeState::Scrypto(
                                ScryptoActorInfo::blueprint(
                                    package_address.clone(),
                                    blueprint_name.clone(),
                                    export_name.clone(),
                                ),
                                None,
                            ),
                            MethodAuthorization::Public,
                        ))
                    }
                    ScryptoActor::Component(component_address) => {
<<<<<<< HEAD
                        let component =
                            self.track.get_component(component_address.clone())
                                .ok_or(RuntimeError::ComponentNotFound(component_address.clone()))?;
=======
                        let component = self
                            .track
                            .get_component(component_address.clone())
                            .ok_or(RuntimeError::ComponentNotFound(component_address.clone()))?;
>>>>>>> 96c097d4
                        let package_address = component.package_address();
                        let blueprint_name = component.blueprint_name().to_string();
                        let component_state = component.state().to_vec();
                        let export_name = format!("{}_main", blueprint_name);

                        let package = self
                            .track
                            .get_package(&package_address)
                            .ok_or(RuntimeError::PackageNotFound(package_address))?;
                        // TODO: Remove clone
                        let schema = package
                            .load_blueprint_schema(&blueprint_name)
                            .unwrap()
                            .clone();

                        let component =
                            self.track.get_component(component_address.clone()).unwrap();
                        let (scrypto_value, method_auth) =
                            component.method_authorization(&schema, &function);
                        Ok((
                            SNodeState::Scrypto(
                                ScryptoActorInfo::component(
                                    package_address,
                                    blueprint_name,
                                    export_name,
                                    component_address.clone(),
                                ),
                                Some((component_address.clone(), component_state, scrypto_value)),
                            ),
                            method_auth,
                        ))
                    }
                }
            }
            SNodeRef::Resource(resource_address) => {
                let method_auth = self
                    .track
                    .get_resource_method_auth(&resource_address, &function)?;
                Ok((
                    SNodeState::Resource(resource_address.clone()),
                    method_auth.clone(),
                ))
            }
            SNodeRef::Bucket(bucket_id) => {
                let bucket = self
                    .buckets
                    .remove(&bucket_id)
                    .ok_or(RuntimeError::BucketNotFound(bucket_id.clone()))?;
                let resource_address = bucket.resource_address();
                let method_auth = self
                    .track
                    .get_resource_method_auth(&resource_address, &function)?;
                Ok((SNodeState::Bucket(bucket), method_auth.clone()))
            }
            SNodeRef::Vault(vault_id) => {
                let resource_address = self.get_local_vault(&vault_id)?.resource_address();
                let method_auth = self
                    .track
                    .get_resource_method_auth(&resource_address, &function)?;
                Ok((SNodeState::Vault(vault_id.clone()), method_auth.clone()))
            }
        }?;

        // Authorization check
        if !force {
            let proofs_vector = match &snode {
                // Same process auth check
                SNodeState::Vault(_) | SNodeState::Bucket(_) => {
                    vec![self.caller_auth_zone, &self.auth_zone]
                }
                // Extern call auth check
                _ => vec![self.auth_zone.as_slice()],
            };

            method_auth
                .check(&proofs_vector)
                .map_err(|e| RuntimeError::AuthorizationError(function.clone(), e))?;
        }

        // Execution
        let result = match snode {
            SNodeState::Vault(vault_id) => {
                let vault = self.get_local_vault(&vault_id)?;
<<<<<<< HEAD
                let maybe_bucket = vault.main(function.as_str(), args)
=======
                let maybe_bucket = vault
                    .main(invocation.function.as_str(), invocation.args)
>>>>>>> 96c097d4
                    .map_err(RuntimeError::VaultError)?;
                if let Some(bucket) = maybe_bucket {
                    let bucket_id = self.new_bucket_id()?;
                    self.buckets.insert(bucket_id, bucket);
                    Ok(ScryptoValue::from_value(&scrypto::resource::Bucket(
                        bucket_id,
                    )))
                } else {
                    Ok(ScryptoValue::from_value(&()))
                }
            }
            SNodeState::Bucket(bucket) => match function.as_str() {
                "burn" => {
                    bucket.drop(self.track);
                    Ok(ScryptoValue::from_value(&()))
                }
                _ => Err(RuntimeError::IllegalSystemCall),
            },
            _ => {
                // start a new process
                let mut process = Process::new(self.depth + 1, self.trace, self.track);
                process.caller_auth_zone = &self.auth_zone;

                // move buckets and proofs to the new process.
                process.receive_buckets(moving_buckets)?;
                process.receive_proofs(moving_proofs)?;

                // invoke the main function
                let result = process.run(snode, function, args)?;

                // figure out what buckets and resources to move from the new process
                let moving_buckets = process.send_buckets(&result.bucket_ids)?;
                let moving_proofs = process.send_proofs(&result.proof_ids, MoveMethod::AsReturn)?;

                // drop proofs and check resource leak
                process.drop_all_proofs()?;
                process.check_resource()?;

                // move buckets and proofs to this process.
                self.receive_buckets(moving_buckets)?;
                self.receive_proofs(moving_proofs)?;

                Ok(result)
            }
        }?;

        Ok(result)
    }

    /// Calls a function.
    pub fn call_function(
        &mut self,
        package_address: PackageAddress,
        blueprint_name: &str,
        function: &str,
        args: Vec<ScryptoValue>,
    ) -> Result<ScryptoValue, RuntimeError> {
        re_debug!(self, "Call function started");
        let snode_ref = SNodeRef::Scrypto(ScryptoActor::Blueprint(package_address, blueprint_name.to_string()));
        let result = self.call(snode_ref, function.to_string(), args);
        re_debug!(self, "Call function ended");
        result
    }

    /// Calls a method.
    pub fn call_method(
        &mut self,
        component_address: ComponentAddress,
        method: &str,
        args: Vec<ScryptoValue>,
    ) -> Result<ScryptoValue, RuntimeError> {
        re_debug!(self, "Call method started");
        let snode_ref = SNodeRef::Scrypto(ScryptoActor::Component(component_address));
        let result = self.call(snode_ref, method.to_string(), args);
        re_debug!(self, "Call method ended");
        result
    }

    /// Calls the ABI generator of a blueprint.
    // TODO: Remove
    pub fn call_abi(
        &mut self,
        package_address: PackageAddress,
        blueprint_name: &str,
    ) -> Result<ScryptoValue, RuntimeError> {
        re_debug!(self, "Call abi started");

        let snode = SNodeState::Scrypto(
            ScryptoActorInfo::blueprint(
                package_address,
                blueprint_name.to_string(),
                format!("{}_abi", blueprint_name),
            ),
            None,
        );

        let mut process = Process::new(self.depth + 1, self.trace, self.track);
        let result = process.run(snode, String::new(), Vec::new());

        re_debug!(self, "Call abi ended");
        result
    }

    /// Checks resource leak.
    pub fn check_resource(&self) -> Result<(), RuntimeError> {
        re_debug!(self, "Resource check started");
        let mut success = true;

        for (bucket_id, bucket) in &self.buckets {
            re_warn!(self, "Dangling bucket: {}, {:?}", bucket_id, bucket);
            success = false;
        }
        if !self.worktop.is_empty() {
            re_warn!(self, "Resource worktop is not empty");
            success = false;
        }
        if let Some(wasm_process) = &self.wasm_process_state {
            if !wasm_process.check_resource() {
                success = false;
            }
        }

        re_debug!(self, "Resource check ended");
        if success {
            Ok(())
        } else {
            Err(RuntimeError::ResourceCheckFailure)
        }
    }

    /// Logs a message to the console.
    #[allow(unused_variables)]
    pub fn log(&self, level: Level, msg: String) {
        let (l, m) = match level {
            Level::Error => ("ERROR".red(), msg.red()),
            Level::Warn => ("WARN".yellow(), msg.yellow()),
            Level::Info => ("INFO".green(), msg.green()),
            Level::Debug => ("DEBUG".cyan(), msg.cyan()),
            Level::Trace => ("TRACE".normal(), msg.normal()),
        };

        #[cfg(not(feature = "alloc"))]
        println!("{}[{:5}] {}", "  ".repeat(self.depth), l, m);
    }

    fn process_call_data(&mut self, validated: &ScryptoValue) -> Result<(), RuntimeError> {
        if !validated.lazy_map_ids.is_empty() {
            return Err(RuntimeError::LazyMapNotAllowed);
        }
        if !validated.vault_ids.is_empty() {
            return Err(RuntimeError::VaultNotAllowed);
        }
        Ok(())
    }

    fn process_return_data(&mut self, validated: &ScryptoValue) -> Result<(), RuntimeError> {
        if !validated.lazy_map_ids.is_empty() {
            return Err(RuntimeError::LazyMapNotAllowed);
        }
        if !validated.vault_ids.is_empty() {
            return Err(RuntimeError::VaultNotAllowed);
        }
        Ok(())
    }

    /// Process and parse entry data from any component object (components and maps)
    fn process_entry_data(data: &[u8]) -> Result<ComponentObjectRefs, RuntimeError> {
        let validated =
            ScryptoValue::from_slice(data).map_err(RuntimeError::ParseScryptoValueError)?;
        if !validated.bucket_ids.is_empty() {
            return Err(RuntimeError::BucketNotAllowed);
        }
        if !validated.proof_ids.is_empty() {
            return Err(RuntimeError::ProofNotAllowed);
        }

        let mut lazy_map_ids = HashSet::new();
        for lazy_map_id in validated.lazy_map_ids {
            if lazy_map_ids.contains(&lazy_map_id) {
                return Err(RuntimeError::DuplicateLazyMap(lazy_map_id));
            }
            lazy_map_ids.insert(lazy_map_id);
        }

        let mut vault_ids = HashSet::new();
        for vault_id in validated.vault_ids {
            if vault_ids.contains(&vault_id) {
                return Err(RuntimeError::DuplicateVault(vault_id));
            }
            vault_ids.insert(vault_id);
        }

        // lazy map allowed
        // vaults allowed
        Ok(ComponentObjectRefs {
            lazy_map_ids,
            vault_ids,
        })
    }

    /// Sends buckets to another component/blueprint, either as argument or return
    fn send_buckets(
        &mut self,
        bucket_ids: &[BucketId],
    ) -> Result<HashMap<BucketId, Bucket>, RuntimeError> {
        let mut buckets = HashMap::new();
        for bucket_id in bucket_ids {
            let bucket = self
                .buckets
                .remove(bucket_id)
                .ok_or(RuntimeError::BucketNotFound(*bucket_id))?;
            re_debug!(self, "Moving bucket: {}, {:?}", bucket_id, bucket);
            if bucket.is_locked() {
                return Err(RuntimeError::CantMoveLockedBucket);
            }
            buckets.insert(*bucket_id, bucket);
        }
        Ok(buckets)
    }

    /// Receives buckets from another component/blueprint, either as argument or return
    fn receive_buckets(&mut self, buckets: HashMap<BucketId, Bucket>) -> Result<(), RuntimeError> {
        if self.depth == 0 {
            // buckets are aggregated by worktop
            for (_, bucket) in buckets {
                self.worktop
                    .put(bucket)
                    .map_err(RuntimeError::WorktopError)?;
            }
        } else {
            // for component, received buckets go to the "buckets" areas.
            self.buckets.extend(buckets);
        }

        Ok(())
    }

    /// Sends proofs to another component/blueprint, either as argument or return
    fn send_proofs(
        &mut self,
        proof_ids: &[ProofId],
        method: MoveMethod,
    ) -> Result<HashMap<ProofId, Proof>, RuntimeError> {
        let mut proofs = HashMap::new();
        for proof_id in proof_ids {
            let mut proof = self
                .proofs
                .remove(proof_id)
                .ok_or(RuntimeError::ProofNotFound(*proof_id))?;
            re_debug!(self, "Moving proof: {}, {:?}", proof_id, proof);
            if proof.is_restricted() {
                return Err(RuntimeError::CantMoveRestrictedProof(*proof_id));
            }
            if matches!(method, MoveMethod::AsArgument) {
                proof.change_to_restricted();
            }
            proofs.insert(*proof_id, proof);
        }
        Ok(proofs)
    }

    /// Receives proofs from another component/blueprint, either as argument or return
    fn receive_proofs(&mut self, proofs: HashMap<ProofId, Proof>) -> Result<(), RuntimeError> {
        if self.depth == 0 {
            // proofs are accumulated by auth worktop
            for (_, proof) in proofs {
                self.auth_zone.push(proof);
            }
        } else {
            // for component, received buckets go to the "proofs" areas.
            for (proof_id, proof) in proofs {
                self.proofs.insert(proof_id, proof);
            }
        }

        Ok(())
    }

    /// Send a byte array to wasm instance.
    fn send_bytes(&mut self, bytes: &[u8]) -> Result<i32, RuntimeError> {
        let wasm_process = self.wasm_process_state.as_ref().unwrap();
        let result = wasm_process.vm.module.invoke_export(
            "scrypto_alloc",
            &[RuntimeValue::I32((bytes.len()) as i32)],
            &mut NopExternals,
        );

        if let Ok(Some(RuntimeValue::I32(ptr))) = result {
            if wasm_process.vm.memory.set((ptr + 4) as u32, bytes).is_ok() {
                return Ok(ptr);
            }
        }

        Err(RuntimeError::MemoryAllocError)
    }

    fn read_return_value(&mut self, ptr: u32) -> Result<ScryptoValue, RuntimeError> {
        let wasm_process = self.wasm_process_state.as_ref().unwrap();
        // read length
        let len: u32 = wasm_process
            .vm
            .memory
            .get_value(ptr)
            .map_err(|_| RuntimeError::MemoryAccessError)?;

        let start = ptr.checked_add(4).ok_or(RuntimeError::MemoryAccessError)?;
        let end = start
            .checked_add(len)
            .ok_or(RuntimeError::MemoryAccessError)?;
        let range = start as usize..end as usize;
        let direct = wasm_process.vm.memory.direct_access();
        let buffer = direct.as_ref();

        if end > buffer.len().try_into().unwrap() {
            return Err(RuntimeError::MemoryAccessError);
        }

        ScryptoValue::from_slice(&buffer[range]).map_err(RuntimeError::ParseScryptoValueError)
    }

    /// Handles a system call.
    fn handle<I: Decode + fmt::Debug, O: Encode + fmt::Debug>(
        &mut self,
        args: RuntimeArgs,
        handler: fn(&mut Self, input: I) -> Result<O, RuntimeError>,
    ) -> Result<Option<RuntimeValue>, Trap> {
        let wasm_process = self.wasm_process_state.as_mut().unwrap();
        let op: u32 = args.nth_checked(0)?;
        let input_ptr: u32 = args.nth_checked(1)?;
        let input_len: u32 = args.nth_checked(2)?;
        // SECURITY: bill before allocating memory
        let mut input_bytes = vec![0u8; input_len as usize];
        wasm_process
            .vm
            .memory
            .get_into(input_ptr, &mut input_bytes)
            .map_err(|_| Trap::from(RuntimeError::MemoryAccessError))?;
        let input: I = scrypto_decode(&input_bytes)
            .map_err(|e| Trap::from(RuntimeError::InvalidRequestData(e)))?;
        if input_len <= 1024 {
            re_trace!(self, "{:?}", input);
        } else {
            re_trace!(self, "Large request: op = {:02x}, len = {}", op, input_len);
        }

        let output: O = handler(self, input).map_err(Trap::from)?;
        let output_bytes = scrypto_encode(&output);
        let output_ptr = self.send_bytes(&output_bytes).map_err(Trap::from)?;
        if output_bytes.len() <= 1024 {
            re_trace!(self, "{:?}", output);
        } else {
            re_trace!(
                self,
                "Large response: op = {:02x}, len = {}",
                op,
                output_bytes.len()
            );
        }

        Ok(Some(RuntimeValue::I32(output_ptr)))
    }

    //============================
    // SYSTEM CALL HANDLERS START
    //============================

    fn handle_publish(
        &mut self,
        input: PublishPackageInput,
    ) -> Result<PublishPackageOutput, RuntimeError> {
        let package_address = self.publish_package(input.code)?;
        Ok(PublishPackageOutput { package_address })
    }

    fn handle_create_component(
        &mut self,
        input: CreateComponentInput,
    ) -> Result<CreateComponentOutput, RuntimeError> {
        let wasm_process = self
            .wasm_process_state
            .as_mut()
            .ok_or(RuntimeError::IllegalSystemCall)?;

        let data = Self::process_entry_data(&input.state)?;
        let new_objects = wasm_process.process_owned_objects.take(data)?;
        let package_address = wasm_process.vm.actor.package_address().clone();
        let component = Component::new(
            package_address,
            input.blueprint_name,
            input.authorization,
            input.state,
        );
        let component_address = self.track.create_component(component);
        self.track
            .insert_objects_into_component(new_objects, component_address);

        Ok(CreateComponentOutput { component_address })
    }

    fn handle_get_component_info(
        &mut self,
        input: GetComponentInfoInput,
    ) -> Result<GetComponentInfoOutput, RuntimeError> {
        let component = self
            .track
            .get_component(input.component_address)
            .ok_or(RuntimeError::ComponentNotFound(input.component_address))?;

        Ok(GetComponentInfoOutput {
            package_address: component.package_address(),
            blueprint_name: component.blueprint_name().to_owned(),
        })
    }

    fn handle_get_component_state(
        &mut self,
        _: GetComponentStateInput,
    ) -> Result<GetComponentStateOutput, RuntimeError> {
        let wasm_process = self
            .wasm_process_state
            .as_mut()
            .ok_or(RuntimeError::IllegalSystemCall)?;
        let return_state = match &wasm_process.interpreter_state {
            InterpreterState::Component { state, .. } => Ok(state),
            _ => Err(RuntimeError::IllegalSystemCall),
        }?;
        let state = return_state.to_vec();
        Ok(GetComponentStateOutput { state })
    }

    fn handle_put_component_state(
        &mut self,
        input: PutComponentStateInput,
    ) -> Result<PutComponentStateOutput, RuntimeError> {
        let wasm_process = self
            .wasm_process_state
            .as_mut()
            .ok_or(RuntimeError::IllegalSystemCall)?;
        match &wasm_process.interpreter_state {
            InterpreterState::Component {
                component_address,
                initial_loaded_object_refs,
                ..
            } => {
                let mut new_set = Self::process_entry_data(&input.state)?;
                new_set.remove(&initial_loaded_object_refs)?;
                let new_objects = wasm_process.process_owned_objects.take(new_set)?;
                self.track
                    .insert_objects_into_component(new_objects, *component_address);

                // TODO: Verify that process_owned_objects is empty

                let component = self.track.get_component_mut(*component_address).unwrap();
                component.set_state(input.state);
                Ok(())
            }
            _ => Err(RuntimeError::IllegalSystemCall),
        }?;

        Ok(PutComponentStateOutput {})
    }

    fn handle_create_lazy_map(
        &mut self,
        _input: CreateLazyMapInput,
    ) -> Result<CreateLazyMapOutput, RuntimeError> {
        let wasm_process = self
            .wasm_process_state
            .as_mut()
            .ok_or(RuntimeError::IllegalSystemCall)?;
        let lazy_map_id = self.track.new_lazy_map_id();
        wasm_process
            .process_owned_objects
            .lazy_maps
            .insert(lazy_map_id, UnclaimedLazyMap::new());
        Ok(CreateLazyMapOutput { lazy_map_id })
    }

    fn handle_get_lazy_map_entry(
        &mut self,
        input: GetLazyMapEntryInput,
    ) -> Result<GetLazyMapEntryOutput, RuntimeError> {
        let wasm_process = self
            .wasm_process_state
            .as_mut()
            .ok_or(RuntimeError::IllegalSystemCall)?;
        let entry = match wasm_process
            .process_owned_objects
            .get_lazy_map_entry(&input.lazy_map_id, &input.key)
        {
            None => match &mut wasm_process.interpreter_state {
                InterpreterState::Component {
                    initial_loaded_object_refs,
                    additional_object_refs,
                    component_address,
                    ..
                } => {
                    if !initial_loaded_object_refs
                        .lazy_map_ids
                        .contains(&input.lazy_map_id)
                        && !additional_object_refs
                            .lazy_map_ids
                            .contains(&input.lazy_map_id)
                    {
                        return Err(RuntimeError::LazyMapNotFound(input.lazy_map_id));
                    }
                    let value = self.track.get_lazy_map_entry(
                        *component_address,
                        &input.lazy_map_id,
                        &input.key,
                    );
                    if value.is_some() {
                        let map_entry_objects =
                            Self::process_entry_data(&value.as_ref().unwrap()).unwrap();
                        additional_object_refs.extend(map_entry_objects);
                    }

                    Ok(value)
                }
                _ => Err(RuntimeError::LazyMapNotFound(input.lazy_map_id)),
            },
            Some((_, value)) => Ok(value),
        }?;

        Ok(GetLazyMapEntryOutput { value: entry })
    }

    fn handle_put_lazy_map_entry(
        &mut self,
        input: PutLazyMapEntryInput,
    ) -> Result<PutLazyMapEntryOutput, RuntimeError> {
        let wasm_process = self
            .wasm_process_state
            .as_mut()
            .ok_or(RuntimeError::IllegalSystemCall)?;
        let (old_value, lazy_map_state) = match wasm_process
            .process_owned_objects
            .get_lazy_map_entry(&input.lazy_map_id, &input.key)
        {
            None => match &wasm_process.interpreter_state {
                InterpreterState::Component {
                    initial_loaded_object_refs,
                    additional_object_refs,
                    component_address,
                    ..
                } => {
                    if !initial_loaded_object_refs
                        .lazy_map_ids
                        .contains(&input.lazy_map_id)
                        && !additional_object_refs
                            .lazy_map_ids
                            .contains(&input.lazy_map_id)
                    {
                        return Err(RuntimeError::LazyMapNotFound(input.lazy_map_id));
                    }
                    let old_value = self.track.get_lazy_map_entry(
                        *component_address,
                        &input.lazy_map_id,
                        &input.key,
                    );
                    Ok((
                        old_value,
                        Committed {
                            component_address: *component_address,
                        },
                    ))
                }
                _ => Err(RuntimeError::LazyMapNotFound(input.lazy_map_id)),
            },
            Some((root, value)) => Ok((value, Uncommitted { root })),
        }?;
        let mut new_entry_object_refs = Self::process_entry_data(&input.value)?;
        let old_entry_object_refs = match old_value {
            None => ComponentObjectRefs::new(),
            Some(e) => Self::process_entry_data(&e).unwrap(),
        };
        new_entry_object_refs.remove(&old_entry_object_refs)?;

        // Check for cycles
        if let Uncommitted { root } = lazy_map_state {
            if new_entry_object_refs.lazy_map_ids.contains(&root) {
                return Err(RuntimeError::CyclicLazyMap(root));
            }
        }

        let new_objects = wasm_process
            .process_owned_objects
            .take(new_entry_object_refs)?;

        match lazy_map_state {
            Uncommitted { root } => {
                wasm_process.process_owned_objects.insert_lazy_map_entry(
                    &input.lazy_map_id,
                    input.key,
                    input.value,
                );
                wasm_process
                    .process_owned_objects
                    .insert_objects_into_map(new_objects, &root);
            }
            Committed { component_address } => {
                self.track.put_lazy_map_entry(
                    component_address,
                    input.lazy_map_id,
                    input.key,
                    input.value,
                );
                self.track
                    .insert_objects_into_component(new_objects, component_address);
            }
        }

        Ok(PutLazyMapEntryOutput {})
    }

    fn handle_create_resource(
        &mut self,
        input: CreateResourceInput,
    ) -> Result<CreateResourceOutput, RuntimeError> {
        let resource_manager =
            ResourceManager::new(input.resource_type, input.metadata, input.authorization)
                .map_err(RuntimeError::ResourceManagerError)?;

        let resource_address = self.track.create_resource_manager(resource_manager);
        re_debug!(self, "New resource manager: {}", resource_address);

        let bucket_id = if let Some(mint_params) = input.mint_params {
            // TODO: Remove force
            let result = self.internal_call(
                SNodeRef::Resource(resource_address.clone()),
                "mint".to_string(),
                vec![ScryptoValue::from_value(&mint_params)],
                true
            )?;
            Some(result.bucket_ids[0])
        } else {
            None
        };

        Ok(CreateResourceOutput {
            resource_address,
            bucket_id,
        })
    }

    fn handle_get_resource_metadata(
        &mut self,
        input: GetResourceMetadataInput,
    ) -> Result<GetResourceMetadataOutput, RuntimeError> {
        let resource_manager = self
            .track
            .get_resource_manager(&input.resource_address)
            .ok_or(RuntimeError::ResourceManagerNotFound(
                input.resource_address,
            ))?;

        Ok(GetResourceMetadataOutput {
            metadata: resource_manager.metadata().clone(),
        })
    }

    fn handle_get_resource_total_supply(
        &mut self,
        input: GetResourceTotalSupplyInput,
    ) -> Result<GetResourceTotalSupplyOutput, RuntimeError> {
        let resource_manager = self
            .track
            .get_resource_manager(&input.resource_address)
            .ok_or(RuntimeError::ResourceManagerNotFound(
                input.resource_address,
            ))?;

        Ok(GetResourceTotalSupplyOutput {
            total_supply: resource_manager.total_supply(),
        })
    }

    fn handle_get_resource_type(
        &mut self,
        input: GetResourceTypeInput,
    ) -> Result<GetResourceTypeOutput, RuntimeError> {
        let resource_manager = self
            .track
            .get_resource_manager(&input.resource_address)
            .ok_or(RuntimeError::ResourceManagerNotFound(
                input.resource_address,
            ))?;

        Ok(GetResourceTypeOutput {
            resource_type: resource_manager.resource_type(),
        })
    }

    fn handle_get_non_fungible_data(
        &mut self,
        input: GetNonFungibleDataInput,
    ) -> Result<GetNonFungibleDataOutput, RuntimeError> {
        let non_fungible = self
            .track
            .get_non_fungible(&input.non_fungible_address)
            .ok_or(RuntimeError::NonFungibleNotFound(
                input.non_fungible_address,
            ))?;

        Ok(GetNonFungibleDataOutput {
            immutable_data: non_fungible.immutable_data(),
            mutable_data: non_fungible.mutable_data(),
        })
    }

    fn handle_non_fungible_exists(
        &mut self,
        input: NonFungibleExistsInput,
    ) -> Result<NonFungibleExistsOutput, RuntimeError> {
        let non_fungible = self.track.get_non_fungible(&input.non_fungible_address);

        Ok(NonFungibleExistsOutput {
            non_fungible_exists: non_fungible.is_some(),
        })
    }

    fn handle_create_vault(
        &mut self,
        input: CreateEmptyVaultInput,
    ) -> Result<CreateEmptyVaultOutput, RuntimeError> {
        let wasm_process = self
            .wasm_process_state
            .as_mut()
            .ok_or(RuntimeError::IllegalSystemCall)?;
        let definition = self
            .track
            .get_resource_manager(&input.resource_address)
            .ok_or(RuntimeError::ResourceManagerNotFound(
                input.resource_address,
            ))?;

        let new_vault = Vault::new(ResourceContainer::new_empty(
            input.resource_address,
            definition.resource_type(),
        ));
        let vault_id = self.track.new_vault_id();
        wasm_process
            .process_owned_objects
            .vaults
            .insert(vault_id, new_vault);

        Ok(CreateEmptyVaultOutput { vault_id })
    }

    fn get_local_vault(&mut self, vault_id: &VaultId) -> Result<&mut Vault, RuntimeError> {
        let wasm_process = self
            .wasm_process_state
            .as_mut()
            .ok_or(RuntimeError::IllegalSystemCall)?;
        match wasm_process.process_owned_objects.get_vault_mut(vault_id) {
            Some(vault) => Ok(vault),
            None => match &wasm_process.interpreter_state {
                InterpreterState::Component {
                    component_address,
                    initial_loaded_object_refs,
                    additional_object_refs,
                    ..
                } => {
                    if !initial_loaded_object_refs.vault_ids.contains(vault_id)
                        && !additional_object_refs.vault_ids.contains(vault_id)
                    {
                        return Err(RuntimeError::VaultNotFound(*vault_id));
                    }
                    let vault = self.track.get_vault_mut(component_address, vault_id);
                    Ok(vault)
                }
                _ => Err(RuntimeError::VaultNotFound(*vault_id)),
            },
        }
    }

    fn handle_put_into_vault(
        &mut self,
        input: PutIntoVaultInput,
    ) -> Result<PutIntoVaultOutput, RuntimeError> {
        // TODO: restrict access

        let bucket = self
            .buckets
            .remove(&input.bucket_id)
            .ok_or(RuntimeError::BucketNotFound(input.bucket_id))?;

        self.get_local_vault(&input.vault_id)?
            .put(bucket)
            .map_err(|e| RuntimeError::VaultError(VaultError::ResourceContainerError(e)))?;

        Ok(PutIntoVaultOutput {})
    }

    fn handle_invoke_snode(
        &mut self,
        input: InvokeSNodeInput,
    ) -> Result<InvokeSNodeOutput, RuntimeError> {
        let mut validated_args = Vec::new();
        for arg in input.args {
            validated_args.push(
                ScryptoValue::from_slice(&arg).map_err(RuntimeError::ParseScryptoValueError)?,
            );
        }

        let result = self.call(input.snode_ref, input.function, validated_args)?;
        Ok(InvokeSNodeOutput {
            rtn: result.raw
        })
    }

    fn handle_get_non_fungible_ids_in_vault(
        &mut self,
        input: GetNonFungibleIdsInVaultInput,
    ) -> Result<GetNonFungibleIdsInVaultOutput, RuntimeError> {
        let vault = self.get_local_vault(&input.vault_id)?;
        let non_fungible_ids = vault
            .total_ids()
            .map_err(|e| RuntimeError::VaultError(VaultError::ResourceContainerError(e)))?
            .into_iter()
            .collect();

        Ok(GetNonFungibleIdsInVaultOutput { non_fungible_ids })
    }

    fn handle_get_vault_amount(
        &mut self,
        input: GetVaultAmountInput,
    ) -> Result<GetVaultAmountOutput, RuntimeError> {
        let vault = self.get_local_vault(&input.vault_id)?;

        Ok(GetVaultAmountOutput {
            amount: vault.total_amount(),
        })
    }

    fn handle_get_vault_resource_address(
        &mut self,
        input: GetVaultResourceAddressInput,
    ) -> Result<GetVaultResourceAddressOutput, RuntimeError> {
        let vault = self.get_local_vault(&input.vault_id)?;

        Ok(GetVaultResourceAddressOutput {
            resource_address: vault.resource_address(),
        })
    }

    fn handle_create_bucket(
        &mut self,
        input: CreateEmptyBucketInput,
    ) -> Result<CreateEmptyBucketOutput, RuntimeError> {
        let definition = self
            .track
            .get_resource_manager(&input.resource_address)
            .ok_or(RuntimeError::ResourceManagerNotFound(
                input.resource_address,
            ))?;

        let new_bucket = Bucket::new(ResourceContainer::new_empty(
            input.resource_address,
            definition.resource_type(),
        ));
        let bucket_id = self.new_bucket_id()?;
        self.buckets.insert(bucket_id, new_bucket);

        Ok(CreateEmptyBucketOutput { bucket_id })
    }

    fn handle_put_into_bucket(
        &mut self,
        input: PutIntoBucketInput,
    ) -> Result<PutIntoBucketOutput, RuntimeError> {
        let other = self
            .buckets
            .remove(&input.other)
            .ok_or(RuntimeError::BucketNotFound(input.other))?;

        self.buckets
            .get_mut(&input.bucket_id)
            .ok_or(RuntimeError::BucketNotFound(input.bucket_id))?
            .put(other)
            .map_err(RuntimeError::BucketError)?;

        Ok(PutIntoBucketOutput {})
    }

    fn handle_take_from_bucket(
        &mut self,
        input: TakeFromBucketInput,
    ) -> Result<TakeFromBucketOutput, RuntimeError> {
        let new_bucket = self
            .buckets
            .get_mut(&input.bucket_id)
            .ok_or(RuntimeError::BucketNotFound(input.bucket_id))?
            .take(input.amount)
            .map_err(RuntimeError::BucketError)?;
        let bucket_id = self.new_bucket_id()?;
        self.buckets.insert(bucket_id, new_bucket);

        Ok(TakeFromBucketOutput { bucket_id })
    }

    fn handle_get_bucket_amount(
        &mut self,
        input: GetBucketAmountInput,
    ) -> Result<GetBucketAmountOutput, RuntimeError> {
        let amount = self
            .buckets
            .get(&input.bucket_id)
            .map(|b| b.total_amount())
            .ok_or(RuntimeError::BucketNotFound(input.bucket_id))?;

        Ok(GetBucketAmountOutput { amount })
    }

    fn handle_get_bucket_resource_address(
        &mut self,
        input: GetBucketResourceAddressInput,
    ) -> Result<GetBucketResourceAddressOutput, RuntimeError> {
        let resource_address = self
            .buckets
            .get(&input.bucket_id)
            .map(|b| b.resource_address())
            .ok_or(RuntimeError::BucketNotFound(input.bucket_id))?;

        Ok(GetBucketResourceAddressOutput { resource_address })
    }

    fn handle_take_non_fungibles_from_bucket(
        &mut self,
        input: TakeNonFungiblesFromBucketInput,
    ) -> Result<TakeNonFungiblesFromBucketOutput, RuntimeError> {
        let new_bucket = self
            .buckets
            .get_mut(&input.bucket_id)
            .ok_or(RuntimeError::BucketNotFound(input.bucket_id))?
            .take_non_fungibles(&input.non_fungible_ids)
            .map_err(RuntimeError::BucketError)?;
        let bucket_id = self.new_bucket_id()?;
        self.buckets.insert(bucket_id, new_bucket);

        Ok(TakeNonFungiblesFromBucketOutput { bucket_id })
    }

    fn handle_get_non_fungible_ids_in_bucket(
        &mut self,
        input: GetNonFungibleIdsInBucketInput,
    ) -> Result<GetNonFungibleIdsInBucketOutput, RuntimeError> {
        let bucket = self
            .buckets
            .get(&input.bucket_id)
            .ok_or(RuntimeError::BucketNotFound(input.bucket_id))?;

        Ok(GetNonFungibleIdsInBucketOutput {
            non_fungible_ids: bucket
                .total_ids()
                .map_err(RuntimeError::BucketError)?
                .into_iter()
                .collect(),
        })
    }

    fn handle_create_bucket_proof(
        &mut self,
        input: CreateBucketProofInput,
    ) -> Result<CreateBucketProofOutput, RuntimeError> {
        Ok(CreateBucketProofOutput {
            proof_id: self.create_bucket_proof(input.bucket_id)?,
        })
    }

    fn handle_create_vault_proof(
        &mut self,
        input: CreateVaultProofInput,
    ) -> Result<CreateVaultProofOutput, RuntimeError> {
        Ok(CreateVaultProofOutput {
            proof_id: self.create_vault_proof(input.vault_id)?,
        })
    }

    fn handle_create_vault_proof_by_amount(
        &mut self,
        input: CreateVaultProofByAmountInput,
    ) -> Result<CreateVaultProofByAmountOutput, RuntimeError> {
        Ok(CreateVaultProofByAmountOutput {
            proof_id: self.create_vault_proof_by_amount(input.vault_id, input.amount)?,
        })
    }

    fn handle_create_vault_proof_by_ids(
        &mut self,
        input: CreateVaultProofByIdsInput,
    ) -> Result<CreateVaultProofByIdsOutput, RuntimeError> {
        Ok(CreateVaultProofByIdsOutput {
            proof_id: self.create_vault_proof_by_ids(input.vault_id, &input.ids)?,
        })
    }

    fn handle_create_auth_zone_proof(
        &mut self,
        input: CreateAuthZoneProofInput,
    ) -> Result<CreateAuthZoneProofOutput, RuntimeError> {
        Ok(CreateAuthZoneProofOutput {
            proof_id: self.create_auth_zone_proof(input.resource_address)?,
        })
    }

    fn handle_create_auth_zone_proof_by_amount(
        &mut self,
        input: CreateAuthZoneProofByAmountInput,
    ) -> Result<CreateAuthZoneProofByAmountOutput, RuntimeError> {
        Ok(CreateAuthZoneProofByAmountOutput {
            proof_id: self
                .create_auth_zone_proof_by_amount(input.amount, input.resource_address)?,
        })
    }

    fn handle_create_auth_zone_proof_by_ids(
        &mut self,
        input: CreateAuthZoneProofByIdsInput,
    ) -> Result<CreateAuthZoneProofByIdsOutput, RuntimeError> {
        Ok(CreateAuthZoneProofByIdsOutput {
            proof_id: self.create_auth_zone_proof_by_ids(&input.ids, input.resource_address)?,
        })
    }

    fn handle_drop_proof(
        &mut self,
        input: DropProofInput,
    ) -> Result<DropProofOutput, RuntimeError> {
        self.drop_proof(input.proof_id)?;

        Ok(DropProofOutput {})
    }

    fn handle_get_proof_amount(
        &mut self,
        input: GetProofAmountInput,
    ) -> Result<GetProofAmountOutput, RuntimeError> {
        let proof = self
            .proofs
            .get(&input.proof_id)
            .ok_or(RuntimeError::ProofNotFound(input.proof_id))?;

        Ok(GetProofAmountOutput {
            amount: proof.total_amount(),
        })
    }

    fn handle_get_proof_resource_address(
        &mut self,
        input: GetProofResourceAddressInput,
    ) -> Result<GetProofResourceAddressOutput, RuntimeError> {
        let proof = self
            .proofs
            .get(&input.proof_id)
            .ok_or(RuntimeError::ProofNotFound(input.proof_id))?;

        Ok(GetProofResourceAddressOutput {
            resource_address: proof.resource_address(),
        })
    }

    fn handle_get_non_fungible_ids_in_proof(
        &mut self,
        input: GetNonFungibleIdsInProofInput,
    ) -> Result<GetNonFungibleIdsInProofOutput, RuntimeError> {
        let proof = self
            .proofs
            .get(&input.proof_id)
            .ok_or(RuntimeError::ProofNotFound(input.proof_id))?;

        Ok(GetNonFungibleIdsInProofOutput {
            non_fungible_ids: proof
                .total_ids()
                .map_err(RuntimeError::ProofError)?
                .into_iter()
                .collect(),
        })
    }

    fn handle_clone_proof(
        &mut self,
        input: CloneProofInput,
    ) -> Result<CloneProofOutput, RuntimeError> {
        Ok(CloneProofOutput {
            proof_id: self.clone_proof(input.proof_id)?,
        })
    }

    fn handle_push_to_auth_zone(
        &mut self,
        input: PushToAuthZoneInput,
    ) -> Result<PushToAuthZoneOutput, RuntimeError> {
        self.push_to_auth_zone(input.proof_id)
            .map(|_| PushToAuthZoneOutput {})
    }

    fn handle_pop_from_auth_zone(
        &mut self,
        _input: PopFromAuthZoneInput,
    ) -> Result<PopFromAuthZoneOutput, RuntimeError> {
        self.pop_from_auth_zone()
            .map(|proof_id| PopFromAuthZoneOutput { proof_id })
    }

    fn handle_emit_log(&mut self, input: EmitLogInput) -> Result<EmitLogOutput, RuntimeError> {
        self.track.add_log(input.level, input.message);

        Ok(EmitLogOutput {})
    }

    fn handle_get_call_data(
        &mut self,
        _input: GetCallDataInput,
    ) -> Result<GetCallDataOutput, RuntimeError> {
        let wasm_process = self
            .wasm_process_state
            .as_ref()
            .ok_or(RuntimeError::InterpreterNotStarted)?;
        Ok(GetCallDataOutput {
            function: wasm_process.vm.function.clone(),
            args: wasm_process
                .vm
                .args
                .iter()
                .cloned()
                .map(|v| v.raw)
                .collect(),
        })
    }

    fn handle_get_transaction_hash(
        &mut self,
        _input: GetTransactionHashInput,
    ) -> Result<GetTransactionHashOutput, RuntimeError> {
        Ok(GetTransactionHashOutput {
            transaction_hash: self.track.transaction_hash(),
        })
    }

    fn handle_get_current_epoch(
        &mut self,
        _input: GetCurrentEpochInput,
    ) -> Result<GetCurrentEpochOutput, RuntimeError> {
        Ok(GetCurrentEpochOutput {
            current_epoch: self.track.current_epoch(),
        })
    }

    fn handle_generate_uuid(
        &mut self,
        _input: GenerateUuidInput,
    ) -> Result<GenerateUuidOutput, RuntimeError> {
        Ok(GenerateUuidOutput {
            uuid: self.track.new_uuid(),
        })
    }

    fn handle_get_actor(&mut self, _input: GetActorInput) -> Result<GetActorOutput, RuntimeError> {
        let wasm_process = self
            .wasm_process_state
            .as_ref()
            .ok_or(RuntimeError::InterpreterNotStarted)?;

        return Ok(GetActorOutput {
            actor: wasm_process.vm.actor.clone(),
        });
    }

    //============================
    // SYSTEM CALL HANDLERS END
    //============================
}

impl<'r, 'l, L: SubstateStore> Externals for Process<'r, 'l, L> {
    fn invoke_index(
        &mut self,
        index: usize,
        args: RuntimeArgs,
    ) -> Result<Option<RuntimeValue>, Trap> {
        match index {
            ENGINE_FUNCTION_INDEX => {
                let operation: u32 = args.nth_checked(0)?;
                match operation {
                    PUBLISH_PACKAGE => self.handle(args, Self::handle_publish),

                    CREATE_COMPONENT => self.handle(args, Self::handle_create_component),
                    GET_COMPONENT_INFO => self.handle(args, Self::handle_get_component_info),
                    GET_COMPONENT_STATE => self.handle(args, Self::handle_get_component_state),
                    PUT_COMPONENT_STATE => self.handle(args, Self::handle_put_component_state),

                    CREATE_LAZY_MAP => self.handle(args, Self::handle_create_lazy_map),
                    GET_LAZY_MAP_ENTRY => self.handle(args, Self::handle_get_lazy_map_entry),
                    PUT_LAZY_MAP_ENTRY => self.handle(args, Self::handle_put_lazy_map_entry),

                    CREATE_RESOURCE => self.handle(args, Self::handle_create_resource),
                    GET_RESOURCE_TYPE => self.handle(args, Self::handle_get_resource_type),
                    GET_RESOURCE_METADATA => self.handle(args, Self::handle_get_resource_metadata),
                    GET_RESOURCE_TOTAL_SUPPLY => {
                        self.handle(args, Self::handle_get_resource_total_supply)
                    }
                    GET_NON_FUNGIBLE_DATA => self.handle(args, Self::handle_get_non_fungible_data),
                    NON_FUNGIBLE_EXISTS => self.handle(args, Self::handle_non_fungible_exists),

                    CREATE_EMPTY_VAULT => self.handle(args, Self::handle_create_vault),
                    PUT_INTO_VAULT => self.handle(args, Self::handle_put_into_vault),
                    GET_VAULT_AMOUNT => self.handle(args, Self::handle_get_vault_amount),
                    GET_VAULT_RESOURCE_ADDRESS => {
                        self.handle(args, Self::handle_get_vault_resource_address)
                    }
                    GET_NON_FUNGIBLE_IDS_IN_VAULT => {
                        self.handle(args, Self::handle_get_non_fungible_ids_in_vault)
                    }

                    CREATE_EMPTY_BUCKET => self.handle(args, Self::handle_create_bucket),
                    PUT_INTO_BUCKET => self.handle(args, Self::handle_put_into_bucket),
                    TAKE_FROM_BUCKET => self.handle(args, Self::handle_take_from_bucket),
                    GET_BUCKET_AMOUNT => self.handle(args, Self::handle_get_bucket_amount),
                    GET_BUCKET_RESOURCE_ADDRESS => {
                        self.handle(args, Self::handle_get_bucket_resource_address)
                    }
                    TAKE_NON_FUNGIBLES_FROM_BUCKET => {
                        self.handle(args, Self::handle_take_non_fungibles_from_bucket)
                    }
                    GET_NON_FUNGIBLE_IDS_IN_BUCKET => {
                        self.handle(args, Self::handle_get_non_fungible_ids_in_bucket)
                    }

                    CREATE_BUCKET_PROOF => self.handle(args, Self::handle_create_bucket_proof),
                    CREATE_VAULT_PROOF => self.handle(args, Self::handle_create_vault_proof),
                    CREATE_VAULT_PROOF_BY_AMOUNT => {
                        self.handle(args, Self::handle_create_vault_proof_by_amount)
                    }
                    CREATE_VAULT_PROOF_BY_IDS => {
                        self.handle(args, Self::handle_create_vault_proof_by_ids)
                    }
                    CREATE_AUTH_ZONE_PROOF => {
                        self.handle(args, Self::handle_create_auth_zone_proof)
                    }
                    CREATE_AUTH_ZONE_PROOF_BY_AMOUNT => {
                        self.handle(args, Self::handle_create_auth_zone_proof_by_amount)
                    }
                    CREATE_AUTH_ZONE_PROOF_BY_IDS => {
                        self.handle(args, Self::handle_create_auth_zone_proof_by_ids)
                    }
                    DROP_PROOF => self.handle(args, Self::handle_drop_proof),
                    GET_PROOF_AMOUNT => self.handle(args, Self::handle_get_proof_amount),
                    GET_PROOF_RESOURCE_ADDRESS => {
                        self.handle(args, Self::handle_get_proof_resource_address)
                    }
                    GET_NON_FUNGIBLE_IDS_IN_PROOF => {
                        self.handle(args, Self::handle_get_non_fungible_ids_in_proof)
                    }
                    CLONE_PROOF => self.handle(args, Self::handle_clone_proof),
                    PUSH_TO_AUTH_ZONE => self.handle(args, Self::handle_push_to_auth_zone),
                    POP_FROM_AUTH_ZONE => self.handle(args, Self::handle_pop_from_auth_zone),

                    INVOKE_SNODE => self.handle(args, Self::handle_invoke_snode),

                    EMIT_LOG => self.handle(args, Self::handle_emit_log),
                    GET_CALL_DATA => self.handle(args, Self::handle_get_call_data),
                    GET_TRANSACTION_HASH => self.handle(args, Self::handle_get_transaction_hash),
                    GET_CURRENT_EPOCH => self.handle(args, Self::handle_get_current_epoch),
                    GENERATE_UUID => self.handle(args, Self::handle_generate_uuid),
                    GET_ACTOR => self.handle(args, Self::handle_get_actor),

                    _ => Err(RuntimeError::InvalidRequestCode(operation).into()),
                }
            }
            _ => Err(RuntimeError::HostFunctionNotFound(index).into()),
        }
    }
}<|MERGE_RESOLUTION|>--- conflicted
+++ resolved
@@ -873,16 +873,10 @@
                         ))
                     }
                     ScryptoActor::Component(component_address) => {
-<<<<<<< HEAD
-                        let component =
-                            self.track.get_component(component_address.clone())
-                                .ok_or(RuntimeError::ComponentNotFound(component_address.clone()))?;
-=======
                         let component = self
                             .track
                             .get_component(component_address.clone())
                             .ok_or(RuntimeError::ComponentNotFound(component_address.clone()))?;
->>>>>>> 96c097d4
                         let package_address = component.package_address();
                         let blueprint_name = component.blueprint_name().to_string();
                         let component_state = component.state().to_vec();
@@ -966,12 +960,7 @@
         let result = match snode {
             SNodeState::Vault(vault_id) => {
                 let vault = self.get_local_vault(&vault_id)?;
-<<<<<<< HEAD
                 let maybe_bucket = vault.main(function.as_str(), args)
-=======
-                let maybe_bucket = vault
-                    .main(invocation.function.as_str(), invocation.args)
->>>>>>> 96c097d4
                     .map_err(RuntimeError::VaultError)?;
                 if let Some(bucket) = maybe_bucket {
                     let bucket_id = self.new_bucket_id()?;
