--- conflicted
+++ resolved
@@ -98,13 +98,8 @@
         let mut process = Process::new(
             0,
             verbose,
-<<<<<<< HEAD
-            self
-=======
             self,
             Some(AuthZone::new()),
-            Some(IdAllocator::new(IdSpace::Transaction)),
->>>>>>> 4bd71ea6
         );
 
         // With the latest change, proof amount can't be zero, thus a virtual proof is created
