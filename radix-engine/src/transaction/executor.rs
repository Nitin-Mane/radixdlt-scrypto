<<<<<<< HEAD
use scrypto::buffer::scrypto_encode;
=======
use scrypto::abi;
>>>>>>> a1b49d36
use scrypto::crypto::sha256;
use scrypto::engine::types::*;
use scrypto::prelude::NonFungibleAddress;
use scrypto::resource::ProofRule;
use scrypto::rust::string::ToString;
use scrypto::rust::vec;
use scrypto::rust::vec::Vec;
use scrypto::{abi, any_of};

use crate::engine::*;
use crate::errors::*;
use crate::ledger::*;
use crate::model::*;
use crate::transaction::*;

/// An executor that runs transactions.
pub struct TransactionExecutor<'l, L: SubstateStore> {
    substate_store: &'l mut L,
    trace: bool,
}

impl<'l, L: SubstateStore> AbiProvider for TransactionExecutor<'l, L> {
    fn export_abi(
        &self,
        package_id: PackageId,
        blueprint_name: &str,
    ) -> Result<abi::Blueprint, RuntimeError> {
        let package: Package = self
            .substate_store
            .get_decoded_substate(&package_id)
            .map(|(package, _)| package)
            .ok_or(RuntimeError::PackageNotFound(package_id))?;

        BasicAbiProvider::new(self.trace)
            .with_package(package_id, package.code().to_vec())
            .export_abi(package_id, blueprint_name)
    }

    fn export_abi_component(
        &self,
        component_id: ComponentId,
    ) -> Result<abi::Blueprint, RuntimeError> {
        let component: Component = self
            .substate_store
            .get_decoded_substate(&component_id)
            .map(|(component, _)| component)
            .ok_or(RuntimeError::ComponentNotFound(component_id))?;
        let package: Package = self
            .substate_store
            .get_decoded_substate(&component.package_id())
            .map(|(package, _)| package)
            .unwrap();
        BasicAbiProvider::new(self.trace)
            .with_package(component.package_id(), package.code().to_vec())
            .export_abi(component.package_id(), component.blueprint_name())
    }
}

impl<'l, L: SubstateStore> TransactionExecutor<'l, L> {
    pub fn new(substate_store: &'l mut L, trace: bool) -> Self {
        Self {
            substate_store,
            trace,
        }
    }

    /// Returns an immutable reference to the ledger.
    pub fn substate_store(&self) -> &L {
        self.substate_store
    }

    /// Returns a mutable reference to the ledger.
    pub fn substate_store_mut(&mut self) -> &mut L {
        self.substate_store
    }

    /// Generates a new public key.
    pub fn new_public_key(&mut self) -> EcdsaPublicKey {
        let mut raw = [0u8; 33];
        raw[1..].copy_from_slice(&sha256(self.substate_store.get_nonce().to_string()).0);
        self.substate_store.increase_nonce();
        EcdsaPublicKey(raw)
    }

    /// Creates an account with 1,000,000 XRD in balance.
    pub fn new_account(&mut self, auth_rule: &ProofRule) -> ComponentId {
        self.run(
            TransactionBuilder::new(self)
                .call_method(SYSTEM_COMPONENT, "free_xrd", vec![], None)
<<<<<<< HEAD
                .new_account_with_resource(
                    auth_rule,
                    &ResourceSpecification::All {
                        resource_def_id: RADIX_TOKEN,
                    },
                )
=======
                .new_account_with_resource(key, &ResourceSpecifier::All(RADIX_TOKEN))
>>>>>>> a1b49d36
                .build(Vec::new())
                .unwrap(),
        )
        .unwrap()
        .new_component_ids[0]
    }

    /// Creates a new public key and account associated with it
    pub fn new_public_key_with_account(&mut self) -> (EcdsaPublicKey, ComponentId) {
        let key = self.new_public_key();
        let id = NonFungibleId::new(key.to_vec());
        let auth_address = NonFungibleAddress::new(ECDSA_TOKEN, id);
        let auth_rule = any_of!(auth_address);
        let account = self.new_account(&auth_rule);
        (key, account)
    }

    /// Publishes a package.
    pub fn publish_package<T: AsRef<[u8]>>(&mut self, code: T) -> Result<PackageId, RuntimeError> {
        let receipt = self
            .run(
                TransactionBuilder::new(self)
                    .publish_package(code.as_ref())
                    .build(Vec::new())
                    .unwrap(),
            )
            .unwrap();

        if receipt.result.is_ok() {
            Ok(receipt.new_package_ids[0])
        } else {
            Err(receipt.result.err().unwrap())
        }
    }

    /// Overwrites a package.
    pub fn overwrite_package(&mut self, package_id: PackageId, code: &[u8]) {
        let package = Package::new(code.to_vec());
        self.substate_store.put_encoded_substate(
            &package_id,
            &package,
            self.substate_store.get_nonce(),
        );
    }

    /// This is a convenience method that validates and runs a transaction in one shot.
    ///
    /// You might also consider `validate()` and `execute()` in this implementation.
    pub fn run(&mut self, transaction: Transaction) -> Result<Receipt, TransactionValidationError> {
        let validated_transaction = self.validate(transaction)?;
        let receipt = self.execute(validated_transaction);
        Ok(receipt)
    }

    pub fn validate(
        &mut self,
        transaction: Transaction,
    ) -> Result<ValidatedTransaction, TransactionValidationError> {
        validate_transaction(&transaction)
    }

    pub fn execute(&mut self, transaction: ValidatedTransaction) -> Receipt {
        #[cfg(not(feature = "alloc"))]
        let now = std::time::Instant::now();

        let transaction_hash = sha256(self.substate_store.get_nonce().to_string());
        sha256(self.substate_store.get_nonce().to_string());
        let mut track = Track::new(
            self.substate_store,
            transaction_hash,
            transaction.signers.clone(),
        );
        let mut proc = track.start_process(self.trace);

        let mut error: Option<RuntimeError> = None;
        let mut outputs = vec![];
        for inst in transaction.clone().instructions {
            let result = match inst {
                ValidatedInstruction::TakeFromWorktop {
                    amount,
                    resource_def_id,
                } => proc
                    .take_from_worktop(amount, resource_def_id)
                    .map(|bucket_id| {
                        ValidatedData::from_value(&scrypto::resource::Bucket(bucket_id))
                    }),
                ValidatedInstruction::TakeAllFromWorktop { resource_def_id } => proc
                    .take_all_from_worktop(resource_def_id)
                    .map(|bucket_id| {
                        ValidatedData::from_value(&scrypto::resource::Bucket(bucket_id))
                    }),
                ValidatedInstruction::TakeNonFungiblesFromWorktop {
                    ids,
                    resource_def_id,
                } => proc
                    .take_non_fungibles_from_worktop(ids, resource_def_id)
                    .map(|bucket_id| {
                        ValidatedData::from_value(&scrypto::resource::Bucket(bucket_id))
                    }),
                ValidatedInstruction::ReturnToWorktop { bucket_id } => {
                    proc.return_to_worktop(bucket_id)
                }
                ValidatedInstruction::PopFromAuthWorktop {} => proc
                    .pop_from_auth_worktop()
                    .map(|proof_id| ValidatedData::from_value(&scrypto::resource::Proof(proof_id))),
                ValidatedInstruction::PushOntoAuthWorktop { proof_id } => proc
                    .push_onto_auth_worktop(proof_id)
                    .map(|_| ValidatedData::from_value(&())),
                ValidatedInstruction::AssertWorktopContains {
                    amount,
                    resource_def_id,
                } => proc.assert_worktop_contains(amount, resource_def_id),
                ValidatedInstruction::CreateBucketProof { bucket_id } => proc
                    .create_bucket_proof(bucket_id)
                    .map(|proof_id| ValidatedData::from_value(&scrypto::resource::Proof(proof_id))),
                ValidatedInstruction::CloneProof { proof_id } => proc
                    .clone_proof(proof_id)
                    .map(|proof_id| ValidatedData::from_value(&scrypto::resource::Proof(proof_id))),
                ValidatedInstruction::DropProof { proof_id } => proc
                    .drop_proof(proof_id)
                    .map(|_| ValidatedData::from_value(&())),
                ValidatedInstruction::CallFunction {
                    package_id,
                    blueprint_name,
                    function,
                    args,
                } => proc.call_function(package_id, &blueprint_name, &function, args),
                ValidatedInstruction::CallMethod {
                    component_id,
                    method,
                    args,
                } => proc.call_method(component_id, &method, args),
                ValidatedInstruction::CallMethodWithAllResources {
                    component_id,
                    method,
                } => proc.call_method_with_all_resources(component_id, &method),
                ValidatedInstruction::PublishPackage { code } => proc.publish_package(code),
            };
            match result {
                Ok(data) => {
                    outputs.push(data);
                }
                Err(e) => {
                    error = Some(e);
                    break;
                }
            }
        }

        // check resource
        error = error.or_else(|| match proc.check_resource() {
            Ok(_) => None,
            Err(e) => Some(e),
        });
        let new_package_ids = track.new_package_ids();
        let new_component_ids = track.new_component_ids();
        let new_resource_def_ids = track.new_resource_def_ids();
        let logs = track.logs().clone();

        // commit state updates
        let commit_receipt = if error.is_none() {
            let receipt = track.commit();
            self.substate_store.increase_nonce();
            Some(receipt)
        } else {
            None
        };

        #[cfg(feature = "alloc")]
        let execution_time = None;
        #[cfg(not(feature = "alloc"))]
        let execution_time = Some(now.elapsed().as_millis());

        Receipt {
            commit_receipt,
            transaction,
            result: match error {
                Some(error) => Err(error),
                None => Ok(()),
            },
            outputs,
            logs,
            new_package_ids,
            new_component_ids,
            new_resource_def_ids,
            execution_time,
        }
    }
}<|MERGE_RESOLUTION|>--- conflicted
+++ resolved
@@ -1,8 +1,3 @@
-<<<<<<< HEAD
-use scrypto::buffer::scrypto_encode;
-=======
-use scrypto::abi;
->>>>>>> a1b49d36
 use scrypto::crypto::sha256;
 use scrypto::engine::types::*;
 use scrypto::prelude::NonFungibleAddress;
@@ -92,16 +87,7 @@
         self.run(
             TransactionBuilder::new(self)
                 .call_method(SYSTEM_COMPONENT, "free_xrd", vec![], None)
-<<<<<<< HEAD
-                .new_account_with_resource(
-                    auth_rule,
-                    &ResourceSpecification::All {
-                        resource_def_id: RADIX_TOKEN,
-                    },
-                )
-=======
-                .new_account_with_resource(key, &ResourceSpecifier::All(RADIX_TOKEN))
->>>>>>> a1b49d36
+                .new_account_with_resource(auth_rule, &ResourceSpecifier::All(RADIX_TOKEN))
                 .build(Vec::new())
                 .unwrap(),
         )
