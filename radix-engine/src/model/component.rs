--- conflicted
+++ resolved
@@ -135,13 +135,9 @@
                     .map_err(ComponentError::CostingError)?;
                 let component = ref_mut.component();
                 component.access_rules.push(input.access_rules);
-<<<<<<< HEAD
-                system_api.return_value_mut(ref_mut);
-=======
                 system_api
-                    .return_value_mut(value_id, ref_mut)
+                    .return_value_mut(ref_mut)
                     .map_err(ComponentError::CostingError)?;
->>>>>>> a15b3940
 
                 Ok(ScryptoValue::from_typed(&()))
             }
