--- conflicted
+++ resolved
@@ -20,30 +20,14 @@
     #[clap(short, long)]
     signers: Option<Vec<Address>>,
 
-<<<<<<< HEAD
     /// Turn on tracing
     #[clap(short, long)]
     trace: bool,
 }
-=======
-    let mut configs = get_configs()?;
-    let account = configs.default_account.ok_or(Error::NoDefaultAccount)?;
-    let mut ledger = RadixEngineDB::with_bootstrap(get_data_dir()?);
-    let mut executor =
-        TransactionExecutor::new(&mut ledger, configs.current_epoch, configs.nonce, trace);
-    let transaction = TransactionBuilder::new(&executor)
-        .call_method(component, &method, args, Some(account.0))
-        .call_method_with_all_resources(account.0, "deposit_batch")
-        .build(signers)
-        .map_err(Error::TransactionConstructionError)?;
-    let receipt = executor
-        .run(transaction)
-        .map_err(Error::TransactionValidationError)?;
->>>>>>> cc3bf622
 
 impl CallMethod {
     pub fn run(&self) -> Result<(), Error> {
-        let mut ledger = FileBasedLedger::with_bootstrap(get_data_dir()?);
+        let mut ledger = RadixEngineDB::with_bootstrap(get_data_dir()?);
         let mut executor = TransactionExecutor::new(&mut ledger, self.trace);
         let default_account = get_default_account()?;
         let default_signers = get_default_signers()?;
